--- conflicted
+++ resolved
@@ -12,15 +12,7 @@
 from duneapi.types import DuneQuery, QueryParameter, Network, Address
 from duneapi.util import open_query
 
-<<<<<<< HEAD
-from src.fetch.period_slippage import (
-    SolverSlippage,
-    get_period_slippage,
-    detect_unusual_slippage,
-)
-=======
 from src.fetch.period_slippage import SolverSlippage, get_period_slippage
->>>>>>> a323ae82
 from src.fetch.reward_targets import get_vouches, Vouch
 
 from src.models import AccountingPeriod
@@ -180,14 +172,6 @@
 
     def __init__(self, period: AccountingPeriod, mixed_transfers: list[Transfer]):
         self.period = period
-<<<<<<< HEAD
-        self.native, self.cow = [], []
-        for transfer in mixed_transfers:
-            if transfer.token_type == TokenType.NATIVE:
-                self.native.append(transfer)
-            elif transfer.token_type == TokenType.ERC20:
-                self.cow.append(transfer)
-=======
         self.unprocessed_native = []
         self.unprocessed_cow = []
         for transfer in mixed_transfers:
@@ -195,7 +179,6 @@
                 self.unprocessed_native.append(transfer)
             elif transfer.token_type == TokenType.ERC20:
                 self.unprocessed_cow.append(transfer)
->>>>>>> a323ae82
             else:
                 raise ValueError(f"Invalid token type! {transfer.token_type}")
         # Initialize empty overdraft
@@ -206,13 +189,8 @@
     def _process_native_transfers(
         self, indexed_slippage: dict[Address, SolverSlippage]
     ) -> None:
-<<<<<<< HEAD
-        # TODO - drain self.native into self.eth_transfers
-        for transfer in self.native:
-=======
         while self.unprocessed_native:
             transfer = self.unprocessed_native.pop(0)
->>>>>>> a323ae82
             solver = transfer.receiver
             slippage: Optional[SolverSlippage] = indexed_slippage.get(solver)
             if slippage is not None:
@@ -224,28 +202,14 @@
                         f"Slippage for {address}({name}) exceeds reimbursement: {err}\n"
                         f"Excluding payout and appending excess to overdraft"
                     )
-<<<<<<< HEAD
-                    self.overdrafts[solver] = Overdraft(transfer, slippage, self.period)
-=======
                     self.overdrafts[solver] = Overdraft.from_objects(
                         transfer, slippage, self.period
                     )
->>>>>>> a323ae82
                     continue
             self.eth_transfers.append(transfer)
 
     def _process_token_transfers(self, cow_redirects: dict[Address, Vouch]) -> None:
-<<<<<<< HEAD
-        # TODO - drain self.cow into self.cow_transfers
-        # We use the day before, because the current day prices haven't yet closed.
         price_day = self.period.end - timedelta(days=1)
-        for transfer in self.cow:
-            solver = transfer.receiver
-            overdraft = self.overdrafts.get(solver)
-            if overdraft is not None:
-                cow_deduction = eth_in_token(TokenId.COW, overdraft.eth, price_day)
-                print(f"Deducting {cow_deduction} from reward for {solver}")
-=======
         while self.unprocessed_cow:
             transfer = self.unprocessed_cow.pop(0)
             solver = transfer.receiver
@@ -253,10 +217,9 @@
             overdraft = self.overdrafts.pop(solver, None)
             if overdraft is not None:
                 cow_deduction = eth_in_token(
-                    TokenId.COW, overdraft.eth, self.period.end
+                    TokenId.COW, overdraft.eth, price_day
                 )
                 print(f"Deducting {cow_deduction} COW from reward for {solver}")
->>>>>>> a323ae82
                 transfer.amount -= cow_deduction
                 if transfer.amount < 0:
                     print(
@@ -264,27 +227,18 @@
                         "Excluding reward and updating overdraft"
                     )
                     overdraft.eth = token_in_eth(
-<<<<<<< HEAD
                         TokenId.COW, abs(transfer.amount), price_day
-                    )
-=======
-                        TokenId.COW, abs(transfer.amount), self.period.end
                     )
                     # Reinsert since there is still an amount owed.
                     self.overdrafts[solver] = overdraft
->>>>>>> a323ae82
                     continue
             if solver in cow_redirects:
                 # Redirect COW rewards to reward target specific by VouchRegistry
                 redirect_address = cow_redirects[solver].reward_target
-<<<<<<< HEAD
                 print(
                     f"Redirecting solver {solver} COW tokens "
                     f"({transfer.amount}) to {redirect_address}"
                 )
-=======
-                print(f"Redirecting solver {solver} COW tokens to {redirect_address}")
->>>>>>> a323ae82
                 transfer.receiver = redirect_address
             self.cow_transfers.append(transfer)
 
@@ -307,10 +261,7 @@
         return self.cow_transfers + self.eth_transfers
 
 
-<<<<<<< HEAD
-=======
 @dataclass
->>>>>>> a323ae82
 class Overdraft:
     """
     Contains the data for a solver's overdraft;
@@ -340,16 +291,8 @@
 
     def __str__(self) -> str:
         return (
-<<<<<<< HEAD
-            f"Overdraft(\n"
-            f"    solver={self.account}({self.name}),\n"
-            f"    period={self.period},\n"
-            f"    owed={self.eth} ETH\n"
-            f")"
-=======
             f"Overdraft(solver={self.account}({self.name}),"
             f"period={self.period},owed={self.eth} ETH)"
->>>>>>> a323ae82
         )
 
 
@@ -423,15 +366,10 @@
         f"While you are waiting, The data being compiled here can be visualized at\n"
         f"{dashboard_url(accounting_period)}"
     )
-<<<<<<< HEAD
-    # TODO - THIS TAKES TOO LONG and needs to be optionally skipped.
-    detect_unusual_slippage(dune=dune_connection, period=accounting_period)
-=======
     print(
         f"In particular, please double check the batches with unusual slippage: "
         f"{unusual_slippage_url(accounting_period)}"
     )
->>>>>>> a323ae82
     transfers = consolidate_transfers(
         get_transfers(
             dune=dune_connection,
