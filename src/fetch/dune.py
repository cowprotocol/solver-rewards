"""All Dune related query fetching is defined here in the DuneFetcherClass"""
from typing import Optional

import pandas as pd
from dune_client.client import DuneClient
from dune_client.query import Query
from dune_client.types import QueryParameter, DuneRecord

from src.fetch.cow_rewards import aggregate_orderbook_rewards
from src.fetch.token_list import get_trusted_tokens
from src.logger import set_log
from src.models.accounting_period import AccountingPeriod
from src.models.slippage import SplitSlippages
from src.models.split_transfers import SplitTransfers
from src.models.transfer import Transfer
from src.models.vouch import RECOGNIZED_BONDING_POOLS, parse_vouches
from src.pg_client import DualEnvDataframe
<<<<<<< HEAD
from src.queries import QUERIES, QueryData
from src.utils.print_store import PrintStore
=======
from src.queries import QUERIES, DuneVersion, QueryData
from src.utils.print_store import PrintStore, Category
>>>>>>> 466340ce

log = set_log(__name__)


# TODO - eliminate the use of Address class (or refactor)
#  because Web3.toChecksumAddress is very SLOW and should be replaced by str.lower()
class DuneFetcher:
    """
    Class Contains DuneAPI Instance and Accounting Period along with several get methods
    for various Dune Queries.
    """

    dune: DuneClient
    period: AccountingPeriod
    log_saver: PrintStore

    def __init__(
        self,
        dune: DuneClient,
        period: AccountingPeriod,
    ):
        self.dune = dune
        self.period = period
        self.log_saver = PrintStore()
        # Already have period set, so we might as well store this upon construction.
        # This may become an issue when we make the fetchers async;
        # since python does not allow async constructors
        self.start_block, self.end_block = self.get_block_interval()

    def _period_params(self) -> list[QueryParameter]:
        """Easier access to these parameters."""
        return self.period.as_query_params()

    def _parameterized_query(
        self, query_data: QueryData, params: list[QueryParameter]
    ) -> Query:
        return query_data.with_params(params)

    def _get_query_results(
        self, query: Query, job_id: Optional[str] = None
    ) -> list[dict[str, str]]:
        """Internally every dune query execution is routed through here."""
        log.info(f"Fetching {query.name} from query: {query}")
        if not job_id:
            exec_result = self.dune.refresh(query, ping_frequency=15)
        else:
            exec_result = self.dune.get_result(job_id)

        log.info(f"Fetch completed for execution {exec_result.execution_id}")
        self.log_saver.print(
            f"{query.name} execution ID: {exec_result.execution_id}", Category.EXECUTION
        )
        # TODO - use a real logger:
        #  https://github.com/cowprotocol/dune-client/issues/34
        if exec_result.result is not None:
            log.debug(f"Execution result metadata {exec_result.result.metadata}")
        else:
            log.warning(f"No execution results found for {exec_result.execution_id}")
        return exec_result.get_rows()

    def get_block_interval(self) -> tuple[str, str]:
        """Returns block numbers corresponding to date interval"""
        results = self._get_query_results(
            self._parameterized_query(
                QUERIES["PERIOD_BLOCK_INTERVAL"], self._period_params()
            )
        )
        assert len(results) == 1, "Block Interval Query should return only 1 result!"
        return str(results[0]["start_block"]), str(results[0]["end_block"])

    def get_eth_spent(self) -> list[Transfer]:
        """
        Fetches ETH spent on successful settlements by all solvers during `period`
        """
        results = self._get_query_results(
            self._parameterized_query(QUERIES["ETH_SPENT"], self._period_params())
        )
        return [Transfer.from_dict(t) for t in results]

    def get_risk_free_batches(self) -> set[str]:
        """Fetches Risk Free Batches from Dune"""
        results = self._get_query_results(
            self._parameterized_query(
                QUERIES["RISK_FREE_BATCHES"], self._period_params()
            )
        )
        return {row["tx_hash"].lower() for row in results}

    def get_trade_counts(self) -> list[DuneRecord]:
        """Fetches Trade Counts for Period"""
        return self._get_query_results(
            query=self._parameterized_query(
                query_data=QUERIES["TRADE_COUNT"],
                params=[
                    QueryParameter.text_type("start_block", self.start_block),
                    QueryParameter.text_type("end_block", self.end_block),
                ],
            )
        )

    def get_cow_rewards(self) -> list[Transfer]:
        """
        Fetches COW token rewards from orderbook database returning a list of Transfers
        """
        print(
            f"Fetching CoW Rewards for block interval {self.start_block}, {self.end_block}"
        )
        per_order_df = DualEnvDataframe.get_orderbook_rewards(
            self.start_block, self.end_block
        )
        cow_rewards_df = aggregate_orderbook_rewards(
            per_order_df,
            risk_free_transactions=self.get_risk_free_batches(),
        )

        # Validation of results - using characteristics of results from two sources.
        trade_counts = self.get_trade_counts()
        # Number of trades per solver retrieved from orderbook agrees ethereum events.
        duplicates = pd.concat(
            [
                pd.DataFrame(trade_counts),
                cow_rewards_df[["receiver", "num_trades"]].rename(
                    columns={"receiver": "solver"}
                ),
            ]
        ).drop_duplicates(keep=False)

        assert len(duplicates) == 0, f"solver sets disagree: {duplicates}"
        return Transfer.from_dataframe(cow_rewards_df)

    def get_vouches(self) -> list[DuneRecord]:
        """
        Fetches & Returns Parsed Results for VouchRegistry query.
        """
        pool_values = ",\n".join(RECOGNIZED_BONDING_POOLS)
        return self._get_query_results(
            query=self._parameterized_query(
                query_data=QUERIES["VOUCH_REGISTRY"],
                params=[
                    QueryParameter.date_type("EndTime", self.period.end),
                    QueryParameter.text_type("BondingPoolData", pool_values),
                    QueryParameter.enum_type("VOUCH_CTE_NAME", "valid_vouches"),
                ],
            )
        )

    def get_period_slippage(self, job_id: Optional[str] = None) -> list[DuneRecord]:
        """
        Executes & Fetches results of slippage query per solver for specified accounting period.
        Returns a class representation of the results as two lists (positive & negative).
        """
        token_list = get_trusted_tokens()
        return self._get_query_results(
            self._parameterized_query(
                QUERIES["PERIOD_SLIPPAGE"],
                params=self._period_params()
                + [
                    QueryParameter.text_type("TxHash", "0x"),
                    QueryParameter.text_type("TokenList", ",".join(token_list)),
                ],
            ),
            job_id,
        )

    def get_transfers(self) -> list[Transfer]:
        """Fetches and returns slippage-adjusted Transfers for solver reimbursement"""
        # TODO - fetch these three results asynchronously!
        reimbursements = self.get_eth_spent()
        rewards = self.get_cow_rewards()
        split_transfers = SplitTransfers(
            period=self.period,
            mixed_transfers=reimbursements + rewards,
            log_saver=self.log_saver,
        )
        return split_transfers.process(
            slippages=SplitSlippages.from_data_set(self.get_period_slippage()),
            cow_redirects=parse_vouches(self.get_vouches()),
        )<|MERGE_RESOLUTION|>--- conflicted
+++ resolved
@@ -15,13 +15,8 @@
 from src.models.transfer import Transfer
 from src.models.vouch import RECOGNIZED_BONDING_POOLS, parse_vouches
 from src.pg_client import DualEnvDataframe
-<<<<<<< HEAD
 from src.queries import QUERIES, QueryData
 from src.utils.print_store import PrintStore
-=======
-from src.queries import QUERIES, DuneVersion, QueryData
-from src.utils.print_store import PrintStore, Category
->>>>>>> 466340ce
 
 log = set_log(__name__)
 
