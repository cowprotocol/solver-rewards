--- conflicted
+++ resolved
@@ -1,16 +1,10 @@
 import axios from "axios";
-<<<<<<< HEAD
-import { TxSimulator } from "./interface";
-import { EventLog } from "../models";
-import { SimulationData } from "./models";
-=======
 import {
   SimulationData,
   SimulationParams,
   TransactionSimulator,
 } from "./interface";
 import { EventLog } from "../models";
->>>>>>> 2e5dc566
 
 export class TenderlySimulator implements TransactionSimulator {
   BASE_URL = "https://api.tenderly.co/api";
@@ -63,7 +57,6 @@
     }
     return parseTenderlySimulation(response.data);
   }
-<<<<<<< HEAD
 
   parseSimulation(simulation: any): SimulationData {
     const { transaction: tx } = simulation;
@@ -77,7 +70,6 @@
     }
     throw Error(`Invalid simulation data ${JSON.stringify(simulation)}`);
   }
-=======
 }
 
 interface TenderlySimulationResponse {
@@ -127,5 +119,4 @@
     };
   }
   throw Error(`Invalid simulation data ${JSON.stringify(simulation)}`);
->>>>>>> 2e5dc566
 }