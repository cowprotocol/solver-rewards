"""Logic for Post CIP 20 Solver Payout Calculation"""

from __future__ import annotations

import logging
import math
from dataclasses import dataclass
from datetime import datetime, timedelta
from fractions import Fraction
from typing import Callable

import pandas
from dune_client.types import Address
from pandas import DataFrame, Series

<<<<<<< HEAD
from src.config import config
=======
from src.abis.load import WETH9_ADDRESS
from src.constants import COW_TOKEN_ADDRESS, COW_BONDING_POOL
>>>>>>> 4aac141d
from src.fetch.dune import DuneFetcher
from src.fetch.prices import exchange_rate_atoms
from src.models.accounting_period import AccountingPeriod
from src.models.overdraft import Overdraft
from src.models.token import Token
from src.models.transfer import Transfer
from src.pg_client import MultiInstanceDBFetcher
from src.utils.print_store import Category


PAYMENT_COLUMNS = {
    "solver",
    "primary_reward_eth",
    "primary_reward_cow",
    "quote_reward_cow",
    "protocol_fee_eth",
    "network_fee_eth",
}
SLIPPAGE_COLUMNS = {
    "solver",
    "solver_name",
    "eth_slippage_wei",
}
REWARD_TARGET_COLUMNS = {"solver", "reward_target", "pool_address"}
SERVICE_FEE_COLUMNS = {"solver", "service_fee"}

COMPLETE_COLUMNS = PAYMENT_COLUMNS.union(SLIPPAGE_COLUMNS).union(REWARD_TARGET_COLUMNS)
NUMERICAL_COLUMNS = [
    "primary_reward_eth",
    "primary_reward_cow",
    "quote_reward_cow",
    "protocol_fee_eth",
]


@dataclass
class PeriodPayouts:
    """Dataclass to keep track of reimbursements, rewards and solver overdrafts"""

    overdrafts: list[Overdraft]
    # ETH Reimbursements & COW Rewards
    transfers: list[Transfer]


class RewardAndPenaltyDatum:  # pylint: disable=too-many-instance-attributes
    """
    All pertinent information and functionality related to individual solver payout (or overdraft)
    """

    def __init__(  # pylint: disable=too-many-arguments
        self,
        solver: Address,
        solver_name: str,
        reward_target: Address,
        bonding_pool: Address,
        primary_reward_eth: int,
        slippage_eth: int,
        primary_reward_cow: int,
        quote_reward_cow: int,
        service_fee: bool,
    ):

        assert quote_reward_cow >= 0, "invalid quote_reward_cow"

        self.solver = solver
        self.solver_name = solver_name
        self.reward_target = reward_target
        self.bonding_pool = bonding_pool
        self.slippage_eth = slippage_eth
        self.primary_reward_eth = primary_reward_eth
        self.primary_reward_cow = primary_reward_cow
        self.quote_reward_cow = quote_reward_cow
        self.service_fee = service_fee

    @classmethod
    def from_series(cls, frame: Series) -> RewardAndPenaltyDatum:
        """Constructor from row in Dataframe"""
        slippage = (
            int(frame["eth_slippage_wei"])
            if not math.isnan(frame["eth_slippage_wei"])
            else 0
        )
        solver = frame["solver"]
        reward_target = frame["reward_target"]
        bonding_pool = frame["pool_address"]
        if reward_target is None:
            logging.warning(f"solver {solver} without reward_target. Using solver")
            reward_target = solver

        return cls(
            solver=Address(solver),
            solver_name=frame["solver_name"],
            reward_target=Address(reward_target),
            bonding_pool=Address(bonding_pool),
            slippage_eth=slippage,
            primary_reward_eth=int(frame["primary_reward_eth"]),
            primary_reward_cow=int(frame["primary_reward_cow"]),
            quote_reward_cow=int(frame["quote_reward_cow"]),
            service_fee=bool(frame["service_fee"]),
        )

    def total_outgoing_eth(self) -> int:
        """Total outgoing amount (including slippage) for the payout."""
        return self.total_eth_reward() + self.slippage_eth

    def total_cow_reward(self) -> int:
        """Total outgoing COW token reward"""
        return int(self.reward_scaling() * self.primary_reward_cow)

    def total_eth_reward(self) -> int:
        """Total outgoing ETH reward"""
        return int(self.reward_scaling() * self.primary_reward_eth)

    def reward_scaling(self) -> Fraction:
        """Scaling factor for service fee
        The reward is multiplied by this factor"""
        return 1 - config.reward_config.service_fee_factor * self.service_fee

    def total_service_fee(self) -> Fraction:
        """Total service fee charged from rewards"""
        return (
            SERVICE_FEE_FACTOR
            * self.service_fee
            * (self.primary_reward_cow + self.quote_reward_cow)
        )

    def is_overdraft(self) -> bool:
        """
        True if the solver's complete combined data results in a net negative
        """
        return self.total_outgoing_eth() < 0

    def as_payouts(self) -> list[Transfer]:
        """
        Isolating the logic of how solvers are paid out according to their
            execution costs, rewards and slippage
        """
        quote_reward_cow = int(self.reward_scaling() * self.quote_reward_cow)
        result = []
        if quote_reward_cow > 0:
            result.append(
                Transfer(
                    token=Token(config.reward_config.reward_token_address),
                    recipient=self.reward_target,
                    amount_wei=quote_reward_cow,
                )
            )
        if self.is_overdraft():
            return result

        total_eth_reward = int(self.total_eth_reward())
        total_cow_reward = int(self.total_cow_reward())

        reimbursement_eth = int(self.slippage_eth)
        # We do not have access to token conversion here, but we do have other converted values
        # x_eth:x_cow = y_eth:y_cow --> y_cow = y_eth * x_cow / x_eth
        reimbursement_cow = (
            (reimbursement_eth * total_cow_reward) // total_eth_reward
            if total_eth_reward != 0
            else 0
        )
        if reimbursement_eth > 0 > total_cow_reward:
            # If the total payment is positive but the total rewards are negative,
            # pay the total payment in ETH. The total payment corresponds to reimbursement,
            # reduced by the negative reward.
            # Note that;
            # reimbursement_eth + reward_eth
            # = self.total_eth_reward() + self.exec_cost + self.slippage_eth
            # = self.payment_eth + self.slippage_eth
            # = self.total_outgoing_eth()
            # >= 0 (because not self.is_overdraft())
            try:
                result.append(
                    Transfer(
                        token=None,
                        recipient=(
                            self.reward_target
                            if self.bonding_pool
                            == config.reward_config.cow_bonding_pool
                            else self.solver
                        ),
                        amount_wei=reimbursement_eth + total_eth_reward,
                    )
                )
            except AssertionError:
                logging.warning(
                    f"Invalid ETH Transfer {self.solver} "
                    f"with amount={reimbursement_eth + total_eth_reward}"
                )

            return result

        if reimbursement_eth < 0 < total_cow_reward:
            # If the total payment is positive but the total reimbursement is negative,
            # pay the total payment in COW. The total payment corresponds to a payment of rewards,
            # reduced by the negative reimbursement.
            try:
                result.append(
                    Transfer(
                        token=Token(config.reward_config.reward_token_address),
                        recipient=self.reward_target,
                        amount_wei=reimbursement_cow + total_cow_reward,
                    )
                )
            except AssertionError:
                logging.warning(
                    f"Invalid COW Transfer {self.solver} "
                    f"with amount={reimbursement_cow + total_cow_reward}"
                )

            return result

        try:
            result.append(
                Transfer(
                    token=None,
                    recipient=(
                        self.reward_target
                        if self.bonding_pool == config.reward_config.cow_bonding_pool
                        else self.solver
                    ),
                    amount_wei=reimbursement_eth,
                )
            )
        except AssertionError:
            logging.warning(
                f"Invalid ETH Transfer {self.solver} with amount={reimbursement_eth}"
            )
        try:
            result.append(
                Transfer(
                    token=Token(config.reward_config.reward_token_address),
                    recipient=self.reward_target,
                    amount_wei=total_cow_reward,
                )
            )
        except AssertionError:
            logging.warning(
                f"Invalid COW Transfer {self.solver} with amount={total_cow_reward}"
            )

        return result


@dataclass
class TokenConversion:
    """
    Data Structure containing token conversion methods.
    """

    eth_to_token: Callable


def extend_payment_df(pdf: DataFrame, converter: TokenConversion) -> DataFrame:
    """
    Extending the basic columns returned by SQL Query with some after-math:
    - reward_eth as difference of payment and execution_cost
    - reward_cow as conversion from ETH to cow.
    """
    # Note that this can be negative!
    pdf["primary_reward_cow"] = pdf["primary_reward_eth"].apply(converter.eth_to_token)

    # Pandas has poor support for large integers, must cast the constant to float here,
    # otherwise the dtype would be inferred as int64 (which overflows).
    pdf["quote_reward_cow"] = (
        float(
            min(
                config.reward_config.quote_reward_cow,
                converter.eth_to_token(config.reward_config.quote_reward_cap_native),
            )
        )
        * pdf["num_quotes"]
    )

    for number_col in NUMERICAL_COLUMNS:
        pdf[number_col] = pandas.to_numeric(pdf[number_col])

    return pdf


def prepare_transfers(
    payout_df: DataFrame,
    period: AccountingPeriod,
    final_protocol_fee_wei: int,
    partner_fee_tax_wei: int,
    partner_fees_wei: dict[str, int],
) -> PeriodPayouts:
    """
    Manipulates the payout DataFrame to split into ETH and COW.
    Specifically, We deduct total_rewards by total_execution_cost (both initially in ETH)
    keep the execution cost in ETH and convert the difference to COW.
    """
    assert COMPLETE_COLUMNS.issubset(set(payout_df.columns))

    overdrafts: list[Overdraft] = []
    transfers: list[Transfer] = []
    for _, payment in payout_df.iterrows():
        payout_datum = RewardAndPenaltyDatum.from_series(payment)
        if payout_datum.is_overdraft():
            overdraft = Overdraft(
                period=period,
                account=payout_datum.solver,
                name=payout_datum.solver_name,
                wei=-int(payout_datum.total_outgoing_eth()),
            )
            print(f"Solver Overdraft! {overdraft}")
            overdrafts.append(overdraft)
        transfers += payout_datum.as_payouts()

    if final_protocol_fee_wei > 0:
        transfers.append(
            Transfer(
                token=None,
                recipient=config.protocol_fee_config.protocol_fee_safe,
                amount_wei=final_protocol_fee_wei,
            )
        )
    if partner_fee_tax_wei > 0:
        transfers.append(
            Transfer(
                token=None,
                recipient=config.protocol_fee_config.protocol_fee_safe,
                amount_wei=partner_fee_tax_wei,
            )
        )
    for address in partner_fees_wei:
        amount_wei = partner_fees_wei[address]
        assert amount_wei >= 0, f"Can't construct negative transfer of {amount_wei}"
        if amount_wei > 0:
            transfers.append(
                Transfer(
                    token=None,
                    recipient=Address(address),
                    amount_wei=amount_wei,
                )
            )

    return PeriodPayouts(overdrafts, transfers)


def validate_df_columns(
    payment_df: DataFrame,
    slippage_df: DataFrame,
    reward_target_df: DataFrame,
    service_fee_df: DataFrame,
) -> None:
    """
    Since we are working with dataframes rather than concrete objects,
    we validate that the expected columns/fields are available within our datasets.
    While it is ok for the input data to contain more columns,
    this method merely validates that the expected ones are there.
    """
    assert PAYMENT_COLUMNS.issubset(
        set(payment_df.columns)
    ), f"Payment validation failed with columns: {set(payment_df.columns)}"
    assert SLIPPAGE_COLUMNS.issubset(
        set(slippage_df.columns)
    ), f"Slippage validation Failed with columns: {set(slippage_df.columns)}"
    assert REWARD_TARGET_COLUMNS.issubset(
        set(reward_target_df.columns)
    ), f"Reward Target validation Failed with columns: {set(reward_target_df.columns)}"
    assert SERVICE_FEE_COLUMNS.issubset(
        set(service_fee_df.columns)
    ), f"Service Fee validation Failed with columns: {set(service_fee_df.columns)}"


def normalize_address_field(frame: DataFrame, column_name: str) -> None:
    """Lower-cases column_name field"""
    frame[column_name] = frame[column_name].str.lower()


def construct_payout_dataframe(
    payment_df: DataFrame,
    slippage_df: DataFrame,
    reward_target_df: DataFrame,
    service_fee_df: DataFrame,
) -> DataFrame:
    """
    Method responsible for joining datasets related to payouts.
    Namely, reward targets and slippage (coming from Dune)
    with reward and execution data coming from orderbook.
    """
    # 1. Assert existence of required columns.
    validate_df_columns(payment_df, slippage_df, reward_target_df, service_fee_df)

    # 2. Normalize Join Column (and Ethereum Address Field)
    join_column = "solver"
    normalize_address_field(payment_df, join_column)
    normalize_address_field(slippage_df, join_column)
    normalize_address_field(reward_target_df, join_column)
    normalize_address_field(service_fee_df, join_column)

    # 3. Merge the three dataframes (joining on solver)
    merged_df = (
        payment_df.merge(slippage_df, on=join_column, how="left")
        .merge(reward_target_df, on=join_column, how="left")
        .merge(service_fee_df, on=join_column, how="left")
    )

    # 4. Add slippage from fees to slippage
    merged_df["eth_slippage_wei"] = (
        merged_df["eth_slippage_wei"].fillna(0) + merged_df["network_fee_eth"]
    )

    return merged_df


def construct_partner_fee_payments(
    partner_fees_df: DataFrame,
) -> tuple[dict[str, int], int]:
    """Compute actual partner fee payments taking partner fee tax into account
    The result is a tuple. The first entry is a dictionary that contains the destination address of
    a partner as a key, and the value is the amount in wei to be transferred to that address, stored
    as an int. The second entry is the total amount of partner fees charged.
    """

    partner_fees_wei: dict[str, int] = {}
    for _, row in partner_fees_df.iterrows():
        if row["partner_list"] is None:
            continue

        # We assume the two lists used below, i.e.,
        # partner_list and partner_fee_eth,
        # are "aligned".

        for i in range(len(row["partner_list"])):
            address = row["partner_list"][i]
            if address in partner_fees_wei:
                partner_fees_wei[address] += int(row["partner_fee_eth"][i])
            else:
                partner_fees_wei[address] = int(row["partner_fee_eth"][i])
    total_partner_fee_wei_untaxed = 0
    total_partner_fee_wei_taxed = 0
    for address, value in partner_fees_wei.items():
        total_partner_fee_wei_untaxed += value
        if address == config.protocol_fee_config.reduced_cut_address:
            reduction_factor = 1 - config.protocol_fee_config.partner_fee_reduced_cut
            partner_fees_wei[address] = int(reduction_factor * value)
            total_partner_fee_wei_taxed += int(reduction_factor * value)
        else:
            reduction_factor = 1 - config.protocol_fee_config.partner_fee_cut
            partner_fees_wei[address] = int(reduction_factor * value)
            total_partner_fee_wei_taxed += int(reduction_factor * value)

    return partner_fees_wei, total_partner_fee_wei_untaxed


def construct_payouts(
    orderbook: MultiInstanceDBFetcher, dune: DuneFetcher, ignore_slippage_flag: bool
) -> list[Transfer]:
    """Workflow of solver reward payout logic post-CIP27"""
    # pylint: disable-msg=too-many-locals

    quote_rewards_df = orderbook.get_quote_rewards(dune.start_block, dune.end_block)
    batch_rewards_df = orderbook.get_solver_rewards(dune.start_block, dune.end_block)
    partner_fees_df = batch_rewards_df[["partner_list", "partner_fee_eth"]]
    batch_rewards_df = batch_rewards_df.drop(
        ["partner_list", "partner_fee_eth"], axis=1
    )

    assert batch_rewards_df["solver"].is_unique, "solver not unique in batch rewards"
    assert quote_rewards_df["solver"].is_unique, "solver not unique in quote rewards"
    merged_df = pandas.merge(
        quote_rewards_df, batch_rewards_df, on="solver", how="outer"
    ).fillna(0)

    service_fee_df = pandas.DataFrame(dune.get_service_fee_status())
    service_fee_df["service_fee"] = [
        datetime.strptime(time_string, "%Y-%m-%d %H:%M:%S.%f %Z") <= dune.period.start
        for time_string in service_fee_df["expires"]
    ]
    reward_target_df = pandas.DataFrame(dune.get_vouches())
    # construct slippage df
    if ignore_slippage_flag or (not config.buffer_accounting_config.include_slippage):
        slippage_df_temp = pandas.merge(
            merged_df[["solver"]],
            reward_target_df[["solver", "solver_name"]],
            on="solver",
            how="inner",
        )
        slippage_df = slippage_df_temp.assign(
            eth_slippage_wei=[0] * slippage_df_temp.shape[0]
        )
    else:
        slippage_df = pandas.DataFrame(dune.get_period_slippage())
        # TODO - After CIP-20 phased in, adapt query to return `solver` like all the others
        slippage_df = slippage_df.rename(columns={"solver_address": "solver"})

    reward_token = COW_TOKEN_ADDRESS
    native_token = Address(WETH9_ADDRESS)
    price_day = dune.period.end - timedelta(days=1)
    converter = TokenConversion(
        eth_to_token=lambda t: exchange_rate_atoms(
            native_token, reward_token, price_day
        )
        * t,
    )

    complete_payout_df = construct_payout_dataframe(
        # Fetch and extend auction data from orderbook.
        payment_df=extend_payment_df(
            pdf=merged_df,
            # provide token conversion functions (ETH <--> COW)
            converter=converter,
        ),
        # Dune: Fetch Solver Slippage & Reward Targets
        slippage_df=slippage_df,
        reward_target_df=reward_target_df,
        service_fee_df=service_fee_df,
    )
    # Sort by solver before breaking this data frame into Transfer objects.
    complete_payout_df = complete_payout_df.sort_values("solver")

    # compute partner fees
    partner_fees_wei, total_partner_fee_wei_untaxed = construct_partner_fee_payments(
        partner_fees_df
    )
    raw_protocol_fee_wei = int(complete_payout_df.protocol_fee_eth.sum())
    final_protocol_fee_wei = raw_protocol_fee_wei - total_partner_fee_wei_untaxed
    total_partner_fee_wei_taxed = sum(partner_fees_wei.values())
    partner_fee_tax_wei = total_partner_fee_wei_untaxed - total_partner_fee_wei_taxed

    performance_reward = complete_payout_df["primary_reward_cow"].sum()
    quote_reward = complete_payout_df["quote_reward_cow"].sum()

    service_fee = sum(
        RewardAndPenaltyDatum.from_series(payment).total_service_fee()
        for _, payment in complete_payout_df.iterrows()
    )

    dune.log_saver.print(
        "Payment breakdown (ignoring service fees):\n"
        f"Performance Reward: {performance_reward / 10 ** 18:.4f}\n"
        f"Quote Reward: {quote_reward / 10 ** 18:.4f}\n"
        f"Protocol Fees: {final_protocol_fee_wei / 10 ** 18:.4f}\n"
        f"Partner Fees Tax: {partner_fee_tax_wei / 10 ** 18:.4f}\n"
        f"Partner Fees: {total_partner_fee_wei_taxed / 10 ** 18:.4f}\n"
        f"COW DAO Service Fees: {service_fee / 10 ** 18:.4f}\n",
        category=Category.TOTALS,
    )
    payouts = prepare_transfers(
        complete_payout_df,
        dune.period,
        final_protocol_fee_wei,
        partner_fee_tax_wei,
        partner_fees_wei,
    )
    for overdraft in payouts.overdrafts:
        dune.log_saver.print(str(overdraft), Category.OVERDRAFT)
    return payouts.transfers<|MERGE_RESOLUTION|>--- conflicted
+++ resolved
@@ -13,12 +13,7 @@
 from dune_client.types import Address
 from pandas import DataFrame, Series
 
-<<<<<<< HEAD
 from src.config import config
-=======
-from src.abis.load import WETH9_ADDRESS
-from src.constants import COW_TOKEN_ADDRESS, COW_BONDING_POOL
->>>>>>> 4aac141d
 from src.fetch.dune import DuneFetcher
 from src.fetch.prices import exchange_rate_atoms
 from src.models.accounting_period import AccountingPeriod
@@ -140,7 +135,7 @@
     def total_service_fee(self) -> Fraction:
         """Total service fee charged from rewards"""
         return (
-            SERVICE_FEE_FACTOR
+            config.reward_config.service_fee_factor
             * self.service_fee
             * (self.primary_reward_cow + self.quote_reward_cow)
         )
@@ -507,8 +502,8 @@
         # TODO - After CIP-20 phased in, adapt query to return `solver` like all the others
         slippage_df = slippage_df.rename(columns={"solver_address": "solver"})
 
-    reward_token = COW_TOKEN_ADDRESS
-    native_token = Address(WETH9_ADDRESS)
+    reward_token = config.reward_config.reward_token_address
+    native_token = Address(config.payment_config.weth_address)
     price_day = dune.period.end - timedelta(days=1)
     converter = TokenConversion(
         eth_to_token=lambda t: exchange_rate_atoms(
