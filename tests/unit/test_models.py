--- conflicted
+++ resolved
@@ -4,11 +4,7 @@
 
 from src.constants import COW_TOKEN_ADDRESS
 from src.fetch.period_slippage import SolverSlippage
-<<<<<<< HEAD
 from src.fetch.transfer_file import Transfer, consolidate_transfers
-=======
-from src.fetch.transfer_file import TokenType, Transfer, consolidate_transfers
->>>>>>> 9e68df25
 from src.models import AccountingPeriod, Token
 from tests.queries.test_internal_trades import TransferType
 
@@ -39,41 +35,12 @@
 
 class TestTransfer(unittest.TestCase):
     def setUp(self) -> None:
-<<<<<<< HEAD
         self.token_1 = Token(Address.from_int(1), 18)
         self.token_2 = Token(Address.from_int(2), 18)
-=======
-        self.token_1 = Token(ONE_ADDRESS, 18)
-        self.token_2 = Token(TWO_ADDRESS, 18)
-
-    def test_constructors(self):
-        receiver = Address.from_int(1)
-        native_transfer = Transfer(
-            token_type=TokenType.NATIVE,
-            token=None,
-            receiver=receiver,
-            amount_wei=1,
-        )
-        erc20_transfer = Transfer(
-            token_type=TokenType.ERC20,
-            token=self.token_1,
-            receiver=receiver,
-            amount_wei=2,
-        )
-        self.assertEqual(native_transfer, Transfer.native(receiver, amount=1))
-        self.assertEqual(
-            erc20_transfer,
-            Transfer.erc20(token=self.token_1, receiver=receiver, amount=2),
-        )
->>>>>>> 9e68df25
 
     def test_add_slippage(self):
         solver = Address.zero()
         transfer = Transfer(
-<<<<<<< HEAD
-=======
-            token_type=TokenType.NATIVE,
->>>>>>> 9e68df25
             token=None,
             receiver=solver,
             amount_wei=ONE_ETH,
@@ -101,135 +68,6 @@
             str(err.exception),
             f"Invalid adjustment {transfer} "
             f"by {overdraft_slippage.amount_wei / 10**18}",
-        )
-
-    def test_merge(self):
-        receiver = Address.zero()
-        # Native Transfer Merge
-        native_transfer1 = Transfer(
-<<<<<<< HEAD
-=======
-            token_type=TokenType.NATIVE,
->>>>>>> 9e68df25
-            token=None,
-            receiver=receiver,
-            amount_wei=ONE_ETH,
-        )
-        native_transfer2 = Transfer(
-<<<<<<< HEAD
-=======
-            token_type=TokenType.NATIVE,
->>>>>>> 9e68df25
-            token=None,
-            receiver=receiver,
-            amount_wei=ONE_ETH,
-        )
-        self.assertEqual(
-            native_transfer1.merge(native_transfer2),
-            Transfer(
-<<<<<<< HEAD
-=======
-                token_type=TokenType.NATIVE,
->>>>>>> 9e68df25
-                token=None,
-                receiver=receiver,
-                amount_wei=2 * ONE_ETH,
-            ),
-        )
-        # ERC20 Transfer Merge
-        erc20_transfer1 = Transfer(
-<<<<<<< HEAD
-=======
-            token_type=TokenType.ERC20,
->>>>>>> 9e68df25
-            token=self.token_1,
-            receiver=receiver,
-            amount_wei=ONE_ETH,
-        )
-        erc20_transfer2 = Transfer(
-<<<<<<< HEAD
-=======
-            token_type=TokenType.ERC20,
->>>>>>> 9e68df25
-            token=self.token_1,
-            receiver=receiver,
-            amount_wei=ONE_ETH,
-        )
-        self.assertEqual(
-            erc20_transfer1.merge(erc20_transfer2),
-            Transfer(
-<<<<<<< HEAD
-=======
-                token_type=TokenType.ERC20,
->>>>>>> 9e68df25
-                token=self.token_1,
-                receiver=receiver,
-                amount_wei=2 * ONE_ETH,
-            ),
-        )
-
-        with self.assertRaises(ValueError) as err:
-            native_transfer1.merge(erc20_transfer1)
-        self.assertEqual(
-            f"Can't merge tokens {native_transfer1}, {erc20_transfer1}. "
-            f"Requirements met [True, False]",
-            str(err.exception),
-        )
-
-        with self.assertRaises(ValueError) as err:
-            # Different recipients
-            t1 = Transfer(
-<<<<<<< HEAD
-                token=self.token_1,
-                receiver=Address.from_int(1),
-                amount_wei=2 * ONE_ETH,
-            )
-            t2 = Transfer(
-                token=self.token_1,
-                receiver=Address.from_int(2),
-=======
-                token_type=TokenType.ERC20,
-                token=self.token_1,
-                receiver=ONE_ADDRESS,
-                amount_wei=2 * ONE_ETH,
-            )
-            t2 = Transfer(
-                token_type=TokenType.ERC20,
-                token=self.token_1,
-                receiver=TWO_ADDRESS,
->>>>>>> 9e68df25
-                amount_wei=2 * ONE_ETH,
-            )
-            t1.merge(t2)
-        self.assertEqual(
-            f"Can't merge tokens {t1}, {t2}. Requirements met [False, True]",
-            str(err.exception),
-        )
-
-        with self.assertRaises(ValueError) as err:
-            # Different Token Addresses
-            t1 = Transfer(
-<<<<<<< HEAD
-=======
-                token_type=TokenType.ERC20,
->>>>>>> 9e68df25
-                token=self.token_1,
-                receiver=receiver,
-                amount_wei=2 * ONE_ETH,
-            )
-            t2 = Transfer(
-<<<<<<< HEAD
-=======
-                token_type=TokenType.ERC20,
->>>>>>> 9e68df25
-                token=self.token_2,
-                receiver=receiver,
-                amount_wei=2 * ONE_ETH,
-            )
-            t1.merge(t2)
-        self.assertEqual(
-            f"Can't merge tokens {t1}, {t2}. Requirements met [True, False]",
-            str(err.exception),
         )
 
     def test_consolidation(self):
@@ -243,73 +81,41 @@
         ]
         transfer_list = [
             Transfer(
-<<<<<<< HEAD
-=======
-                token_type=TokenType.ERC20,
->>>>>>> 9e68df25
                 token=tokens[0],
                 receiver=recipients[0],
                 amount_wei=1 * ONE_ETH,
             ),
             Transfer(
-<<<<<<< HEAD
-=======
-                token_type=TokenType.ERC20,
->>>>>>> 9e68df25
-                token=tokens[0],
-                receiver=recipients[0],
-                amount_wei=2 * ONE_ETH,
-            ),
-            Transfer(
-<<<<<<< HEAD
-=======
-                token_type=TokenType.ERC20,
->>>>>>> 9e68df25
+                token=tokens[0],
+                receiver=recipients[0],
+                amount_wei=2 * ONE_ETH,
+            ),
+            Transfer(
                 token=tokens[1],
                 receiver=recipients[0],
                 amount_wei=3 * ONE_ETH,
             ),
             Transfer(
-<<<<<<< HEAD
-=======
-                token_type=TokenType.ERC20,
->>>>>>> 9e68df25
                 token=tokens[0],
                 receiver=recipients[1],
                 amount_wei=4 * ONE_ETH,
             ),
             Transfer(
-<<<<<<< HEAD
-=======
-                token_type=TokenType.NATIVE,
->>>>>>> 9e68df25
                 token=None,
                 receiver=recipients[0],
                 amount_wei=5 * ONE_ETH,
             ),
             Transfer(
-<<<<<<< HEAD
-=======
-                token_type=TokenType.NATIVE,
->>>>>>> 9e68df25
                 token=None,
                 receiver=recipients[0],
                 amount_wei=6 * ONE_ETH,
             ),
             Transfer(
-<<<<<<< HEAD
-=======
-                token_type=TokenType.NATIVE,
->>>>>>> 9e68df25
                 token=None,
                 receiver=recipients[1],
                 amount_wei=7 * ONE_ETH,
             ),
             Transfer(
-<<<<<<< HEAD
-=======
-                token_type=TokenType.NATIVE,
->>>>>>> 9e68df25
                 token=None,
                 receiver=recipients[1],
                 amount_wei=8 * ONE_ETH,
@@ -318,46 +124,26 @@
 
         expected = [
             Transfer(
-<<<<<<< HEAD
-=======
-                token_type=TokenType.NATIVE,
->>>>>>> 9e68df25
                 token=None,
                 receiver=recipients[1],
                 amount_wei=15 * ONE_ETH,
             ),
             Transfer(
-<<<<<<< HEAD
-=======
-                token_type=TokenType.NATIVE,
->>>>>>> 9e68df25
                 token=None,
                 receiver=recipients[0],
                 amount_wei=11 * ONE_ETH,
             ),
             Transfer(
-<<<<<<< HEAD
-=======
-                token_type=TokenType.ERC20,
->>>>>>> 9e68df25
                 token=tokens[0],
                 receiver=recipients[1],
                 amount_wei=4 * ONE_ETH,
             ),
             Transfer(
-<<<<<<< HEAD
-=======
-                token_type=TokenType.ERC20,
->>>>>>> 9e68df25
                 token=tokens[0],
                 receiver=recipients[0],
                 amount_wei=3 * ONE_ETH,
             ),
             Transfer(
-<<<<<<< HEAD
-=======
-                token_type=TokenType.ERC20,
->>>>>>> 9e68df25
                 token=tokens[1],
                 receiver=recipients[0],
                 amount_wei=3 * ONE_ETH,
@@ -365,16 +151,95 @@
         ]
         self.assertEqual(expected, consolidate_transfers(transfer_list))
 
+    def test_merge(self):
+        receiver = Address.zero()
+        # Native Transfer Merge
+        native_transfer1 = Transfer(
+            token=None,
+            receiver=receiver,
+            amount_wei=ONE_ETH,
+        )
+        native_transfer2 = Transfer(
+            token=None,
+            receiver=receiver,
+            amount_wei=ONE_ETH,
+        )
+        self.assertEqual(
+            native_transfer1.merge(native_transfer2),
+            Transfer(
+                token=None,
+                receiver=receiver,
+                amount_wei=2 * ONE_ETH,
+            ),
+        )
+        # ERC20 Transfer Merge
+        erc20_transfer1 = Transfer(
+            token=self.token_1,
+            receiver=receiver,
+            amount_wei=ONE_ETH,
+        )
+        erc20_transfer2 = Transfer(
+            token=self.token_1,
+            receiver=receiver,
+            amount_wei=ONE_ETH,
+        )
+        self.assertEqual(
+            erc20_transfer1.merge(erc20_transfer2),
+            Transfer(
+                token=self.token_1,
+                receiver=receiver,
+                amount_wei=2 * ONE_ETH,
+            ),
+        )
+
+        with self.assertRaises(ValueError) as err:
+            native_transfer1.merge(erc20_transfer1)
+        self.assertEqual(
+            f"Can't merge tokens {native_transfer1}, {erc20_transfer1}. "
+            f"Requirements met [True, False]",
+            str(err.exception),
+        )
+
+        with self.assertRaises(ValueError) as err:
+            # Different recipients
+            t1 = Transfer(
+                token=self.token_1,
+                receiver=Address.from_int(1),
+                amount_wei=2 * ONE_ETH,
+            )
+            t2 = Transfer(
+                token=self.token_1,
+                receiver=Address.from_int(2),
+                amount_wei=2 * ONE_ETH,
+            )
+            t1.merge(t2)
+        self.assertEqual(
+            f"Can't merge tokens {t1}, {t2}. Requirements met [False, True]",
+            str(err.exception),
+        )
+
+        with self.assertRaises(ValueError) as err:
+            # Different Token Addresses
+            t1 = Transfer(
+                token=self.token_1,
+                receiver=receiver,
+                amount_wei=2 * ONE_ETH,
+            )
+            t2 = Transfer(
+                token=self.token_2,
+                receiver=receiver,
+                amount_wei=2 * ONE_ETH,
+            )
+            t1.merge(t2)
+        self.assertEqual(
+            f"Can't merge tokens {t1}, {t2}. Requirements met [True, False]",
+            str(err.exception),
+        )
+
     def test_receiver_error(self):
         transfer = Transfer(
-<<<<<<< HEAD
             token=None,
             receiver=Address.from_int(1),
-=======
-            token_type=TokenType.NATIVE,
-            token=None,
-            receiver=ONE_ADDRESS,
->>>>>>> 9e68df25
             amount_wei=1 * ONE_ETH,
         )
         with self.assertRaises(AssertionError) as err:
@@ -398,14 +263,8 @@
                 }
             ),
             Transfer(
-<<<<<<< HEAD
-                token=None,
-                receiver=receiver,
-=======
-                token_type=TokenType.NATIVE,
-                token=None,
-                receiver=ONE_ADDRESS,
->>>>>>> 9e68df25
+                token=None,
+                receiver=receiver,
                 amount_wei=1234 * 10**15,
             ),
         )
