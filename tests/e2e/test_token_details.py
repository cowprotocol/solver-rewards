import unittest

<<<<<<< HEAD
import dune_client.types
=======
from dune_client.types import Address
>>>>>>> 3d5634d7
from web3 import Web3

from src.constants import INFURA_KEY
from src.utils.token_details import get_token_decimals

W3 = Web3(Web3.HTTPProvider(f"https://goerli.infura.io/v3/{INFURA_KEY}"))


class TestTokenDecimals(unittest.TestCase):
    def test_token_decimals(self):
        # Goerli doesn't seem to have tokens with anything other than 18 decimals.
        cow = "0x3430d04E42a722c5Ae52C5Bffbf1F230C2677600"
        self.assertEqual(get_token_decimals(W3, cow), 18)
<<<<<<< HEAD
        self.assertEqual(get_token_decimals(W3, dune_client.types.Address(cow)), 18)
=======
        self.assertEqual(get_token_decimals(W3, Address(cow)), 18)
>>>>>>> 3d5634d7

    def test_token_decimals_cache(self):
        new_token = "0x40c92339fd9c0f59d976af127e82de61914efd0f"
        with self.assertLogs("src.utils.token_details", level="INFO"):
            get_token_decimals(W3, new_token)

        with self.assertNoLogs("src.utils.token_details", level="INFO"):
            get_token_decimals(W3, new_token)


if __name__ == "__main__":
    unittest.main()<|MERGE_RESOLUTION|>--- conflicted
+++ resolved
@@ -1,10 +1,6 @@
 import unittest
 
-<<<<<<< HEAD
-import dune_client.types
-=======
 from dune_client.types import Address
->>>>>>> 3d5634d7
 from web3 import Web3
 
 from src.constants import INFURA_KEY
@@ -18,11 +14,7 @@
         # Goerli doesn't seem to have tokens with anything other than 18 decimals.
         cow = "0x3430d04E42a722c5Ae52C5Bffbf1F230C2677600"
         self.assertEqual(get_token_decimals(W3, cow), 18)
-<<<<<<< HEAD
-        self.assertEqual(get_token_decimals(W3, dune_client.types.Address(cow)), 18)
-=======
         self.assertEqual(get_token_decimals(W3, Address(cow)), 18)
->>>>>>> 3d5634d7
 
     def test_token_decimals_cache(self):
         new_token = "0x40c92339fd9c0f59d976af127e82de61914efd0f"
