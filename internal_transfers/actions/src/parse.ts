--- conflicted
+++ resolved
@@ -13,16 +13,12 @@
 import { abi as WETH9_ABI } from "./artifacts/weth9_abi.json";
 import { address as SETTLEMENT_CONTRACT_ADDRESS } from "@cowprotocol/contracts/deployments/mainnet/GPv2Settlement.json";
 
-<<<<<<< HEAD
 export const WETH_TOKEN_ADDRESS = "0xc02aaa39b223fe8d0a0e5c4f27ead9083c756cc2";
 
 const settlementInterface = new ethers.Interface(SETTLEMENT_ABI);
 const erc20Interface = new ethers.Interface(IERC20_ABI);
 const wethInterface = new ethers.Interface(WETH9_ABI);
-=======
-const settlementInterface = new ethers.Interface(SETTLEMENT_ABI);
-const erc20Interface = new ethers.Interface(IERC20_ABI);
->>>>>>> 80389632
+
 export interface ClassifiedEvents {
   trades: TradeEvent[];
   transfers: TransferEvent[];
@@ -41,15 +37,10 @@
     // along with Settlement and Trade Events from the Settlement contract
     // All other event emissions can be ignored for our purposes.
     const possibleTransfer = tryParseERC20Transfer(log);
-<<<<<<< HEAD
     const possibleWethAction = tryParseWethAction(log);
     if (possibleTransfer || possibleWethAction) {
       const transfer = (possibleTransfer ??
         possibleWethAction) as TransferEvent;
-=======
-    if (possibleTransfer) {
-      const transfer = possibleTransfer;
->>>>>>> 80389632
       if (transferInvolves(transfer, SETTLEMENT_CONTRACT_ADDRESS)) {
         result.transfers.push(transfer);
       }
@@ -108,7 +99,6 @@
     to,
     amount: BigInt(value),
   };
-<<<<<<< HEAD
 }
 
 export function tryParseWethAction(log: Log): TransferEvent | null {
@@ -129,6 +119,4 @@
     to,
     amount: BigInt(wad),
   };
-=======
->>>>>>> 80389632
 }