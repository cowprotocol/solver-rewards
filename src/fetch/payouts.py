"""Logic for Post CIP 20 Solver Payout Calculation"""

from __future__ import annotations

import math
from dataclasses import dataclass
from datetime import timedelta
from fractions import Fraction
from typing import Callable

import numpy as np
import pandas
from dune_client.types import Address
from pandas import DataFrame, Series

from src.config import AccountingConfig
from src.fetch.dune import DuneFetcher
from src.fetch.prices import exchange_rate_atoms
from src.logger import log_saver, set_log
from src.models.accounting_period import AccountingPeriod
from src.models.overdraft import Overdraft
from src.models.token import Token
from src.models.transfer import Transfer
from src.pg_client import MultiInstanceDBFetcher
from src.utils.print_store import Category

log = set_log(__name__)

PAYMENT_COLUMNS = {
    "solver",
    "primary_reward_eth",
    "primary_reward_cow",
    "quote_reward_cow",
    "protocol_fee_eth",
    "network_fee_eth",
}
SLIPPAGE_COLUMNS = {
    "solver",
    "eth_slippage_wei",
}
REWARD_TARGET_COLUMNS = {"solver", "solver_name", "reward_target", "pool_address"}
SERVICE_FEE_COLUMNS = {"solver", "service_fee"}
ADDITIONAL_PAYMENT_COLUMNS = {"buffer_accounting_target", "reward_token_address"}

COMPLETE_COLUMNS = (
    PAYMENT_COLUMNS.union(SLIPPAGE_COLUMNS)
    .union(REWARD_TARGET_COLUMNS)
    .union(ADDITIONAL_PAYMENT_COLUMNS)
)
NUMERICAL_COLUMNS = [
    "primary_reward_eth",
    "primary_reward_cow",
    "quote_reward_cow",
    "protocol_fee_eth",
]


@dataclass
class PeriodPayouts:
    """Dataclass to keep track of reimbursements, rewards and solver overdrafts"""

    overdrafts: list[Overdraft]
    # ETH Reimbursements & COW Rewards
    transfers: list[Transfer]


class RewardAndPenaltyDatum:  # pylint: disable=too-many-instance-attributes
    """
    All pertinent information and functionality related to individual solver payout (or overdraft)
    """

    def __init__(  # pylint: disable=too-many-arguments
        self,
        solver: Address,
        solver_name: str,
        reward_target: Address,  # recipient address of rewards
        buffer_accounting_target: Address,  # recipient address of net buffer changes
        primary_reward_eth: int,
        slippage_eth: int,
        primary_reward_cow: int,
        quote_reward_cow: int,
        service_fee: Fraction,
        reward_token_address: Address,
    ):

        assert quote_reward_cow >= 0, "invalid quote_reward_cow"

        self.solver = solver
        self.solver_name = solver_name
        self.reward_target = reward_target
        self.buffer_accounting_target = buffer_accounting_target
        self.slippage_eth = slippage_eth
        self.primary_reward_eth = primary_reward_eth
        self.primary_reward_cow = primary_reward_cow
        self.quote_reward_cow = quote_reward_cow
        self.service_fee = service_fee
        self.reward_token_address = reward_token_address

    @classmethod
    def from_series(cls, frame: Series) -> RewardAndPenaltyDatum:
        """Constructor from row in Dataframe"""
        slippage = (
            int(frame["eth_slippage_wei"])
            if not math.isnan(frame["eth_slippage_wei"])
            else 0
        )
        solver = frame["solver"]
        reward_target = frame["reward_target"]
        if pandas.isna(reward_target):
            log.warning(f"Solver {solver} without reward_target. Using solver")
            reward_target = solver

        buffer_accounting_target = frame["buffer_accounting_target"]
        if pandas.isna(buffer_accounting_target):
            log.warning(
                f"Solver {solver} without buffer_accounting_target. Using solver"
            )
            buffer_accounting_target = solver

        return cls(
            solver=Address(solver),
            solver_name=frame["solver_name"],
            reward_target=Address(reward_target),
            buffer_accounting_target=Address(buffer_accounting_target),
            slippage_eth=slippage,
            primary_reward_eth=int(frame["primary_reward_eth"]),
            primary_reward_cow=int(frame["primary_reward_cow"]),
            quote_reward_cow=int(frame["quote_reward_cow"]),
            service_fee=Fraction(frame["service_fee"]),
            reward_token_address=Address(frame["reward_token_address"]),
        )

    def total_outgoing_eth(self) -> int:
        """Total outgoing amount (including slippage) for the payout."""
        return self.total_eth_reward() + self.slippage_eth

    def total_cow_reward(self) -> int:
        """Total outgoing COW token reward"""
        return int(self.reward_scaling() * self.primary_reward_cow)

    def total_eth_reward(self) -> int:
        """Total outgoing ETH reward"""
        return int(self.reward_scaling() * self.primary_reward_eth)

    def reward_scaling(self) -> Fraction:
        """Scaling factor for service fee
        The reward is multiplied by this factor"""
        return 1 - self.service_fee

    def total_service_fee(self) -> Fraction:
        """Total service fee charged from rewards"""
        return self.service_fee * (self.primary_reward_cow + self.quote_reward_cow)

    def is_overdraft(self) -> bool:
        """
        True if the solver's complete combined data results in a net negative
        """
        return self.total_outgoing_eth() < 0

    def as_payouts(self) -> list[Transfer]:
        """
        Isolating the logic of how solvers are paid out according to their
            execution costs, rewards and slippage
        """
        quote_reward_cow = int(self.reward_scaling() * self.quote_reward_cow)
        result = []
        if quote_reward_cow > 0:
            result.append(
                Transfer(
                    token=Token(self.reward_token_address),
                    recipient=self.reward_target,
                    amount_wei=quote_reward_cow,
                )
            )
        if self.is_overdraft():
            return result

        total_eth_reward = int(self.total_eth_reward())
        total_cow_reward = int(self.total_cow_reward())

        reimbursement_eth = int(self.slippage_eth)
        # We do not have access to token conversion here, but we do have other converted values
        # x_eth:x_cow = y_eth:y_cow --> y_cow = y_eth * x_cow / x_eth
        reimbursement_cow = (
            (reimbursement_eth * total_cow_reward) // total_eth_reward
            if total_eth_reward != 0
            else 0
        )
        if reimbursement_eth > 0 > total_cow_reward:
            # If the total payment is positive but the total rewards are negative,
            # pay the total payment in ETH. The total payment corresponds to reimbursement,
            # reduced by the negative reward.
            # Note that;
            # reimbursement_eth + reward_eth
            # = self.total_eth_reward() + self.exec_cost + self.slippage_eth
            # = self.payment_eth + self.slippage_eth
            # = self.total_outgoing_eth()
            # >= 0 (because not self.is_overdraft())
            try:
                result.append(
                    Transfer(
                        token=None,
                        recipient=self.buffer_accounting_target,
                        amount_wei=reimbursement_eth + total_eth_reward,
                    )
                )
            except AssertionError:
                log.warning(
                    f"Invalid ETH Transfer {self.solver} "
                    f"with amount={reimbursement_eth + total_eth_reward}"
                )

            return result

        if reimbursement_eth < 0 < total_cow_reward:
            # If the total payment is positive but the total reimbursement is negative,
            # pay the total payment in COW. The total payment corresponds to a payment of rewards,
            # reduced by the negative reimbursement.
            try:
                result.append(
                    Transfer(
                        token=Token(self.reward_token_address),
                        recipient=self.reward_target,
                        amount_wei=reimbursement_cow + total_cow_reward,
                    )
                )
            except AssertionError:
                log.warning(
                    f"Invalid COW Transfer {self.solver} "
                    f"with amount={reimbursement_cow + total_cow_reward}"
                )

            return result

        try:
            result.append(
                Transfer(
                    token=None,
                    recipient=self.buffer_accounting_target,
                    amount_wei=reimbursement_eth,
                )
            )
        except AssertionError:
            log.warning(
                f"Invalid ETH Transfer {self.solver} with amount={reimbursement_eth}"
            )
        try:
            result.append(
                Transfer(
                    token=Token(self.reward_token_address),
                    recipient=self.reward_target,
                    amount_wei=total_cow_reward,
                )
            )
        except AssertionError:
            log.warning(
                f"Invalid COW Transfer {self.solver} with amount={total_cow_reward}"
            )

        return result


@dataclass
class TokenConversion:
    """
    Data Structure containing token conversion methods.
    """

    eth_to_token: Callable


def extend_payment_df(
    pdf: DataFrame, converter: TokenConversion, config: AccountingConfig
) -> DataFrame:
    """
    Extending the basic columns returned by SQL Query with some after-math:
    - reward_eth as difference of payment and execution_cost
    - reward_cow as conversion from ETH to cow.
    """
    # Note that this can be negative!
    pdf["primary_reward_cow"] = pdf["primary_reward_eth"].apply(converter.eth_to_token)

    # Pandas has poor support for large integers, must cast the constant to float here,
    # otherwise the dtype would be inferred as int64 (which overflows).

    reward_per_quote = float(
        min(
            config.reward_config.quote_reward_cow,
            converter.eth_to_token(config.reward_config.quote_reward_cap_native),
        )
    )

    log.info(f"A reward of {reward_per_quote / 10**18:.4f} COW per quote is used.")
    pdf["quote_reward_cow"] = reward_per_quote * pdf["num_quotes"]

    for number_col in NUMERICAL_COLUMNS:
        pdf[number_col] = pandas.to_numeric(pdf[number_col])

    return pdf


def prepare_transfers(  # pylint: disable=too-many-arguments
    payout_df: DataFrame,
    period: AccountingPeriod,
    final_protocol_fee_wei: int,
    partner_fee_tax_wei: int,
    partner_fees_wei: dict[str, int],
    config: AccountingConfig,
) -> PeriodPayouts:
    """
    Manipulates the payout DataFrame to split into ETH and COW.
    Specifically, We deduct total_rewards by total_execution_cost (both initially in ETH)
    keep the execution cost in ETH and convert the difference to COW.
    """
    assert COMPLETE_COLUMNS.issubset(set(payout_df.columns))

    overdrafts: list[Overdraft] = []
    transfers: list[Transfer] = []
    for _, payment in payout_df.iterrows():
        payout_datum = RewardAndPenaltyDatum.from_series(payment)
        if payout_datum.is_overdraft():
            overdraft = Overdraft(
                period=period,
                account=payout_datum.solver,
                name=payout_datum.solver_name,
                wei=-int(payout_datum.total_outgoing_eth()),
            )
            print(f"Solver Overdraft! {overdraft}")
            overdrafts.append(overdraft)
        transfers += payout_datum.as_payouts()

    if final_protocol_fee_wei > 0:
        transfers.append(
            Transfer(
                token=None,
                recipient=config.protocol_fee_config.protocol_fee_safe,
                amount_wei=final_protocol_fee_wei,
            )
        )
    if partner_fee_tax_wei > 0:
        transfers.append(
            Transfer(
                token=None,
                recipient=config.protocol_fee_config.protocol_fee_safe,
                amount_wei=partner_fee_tax_wei,
            )
        )
    for address in partner_fees_wei:
        amount_wei = partner_fees_wei[address]
        assert amount_wei >= 0, f"Can't construct negative transfer of {amount_wei}"
        if amount_wei > 0:
            transfers.append(
                Transfer(
                    token=None,
                    recipient=Address(address),
                    amount_wei=amount_wei,
                )
            )

    return PeriodPayouts(overdrafts, transfers)


def validate_df_columns(
    payment_df: DataFrame,
    slippage_df: DataFrame,
    reward_target_df: DataFrame,
    service_fee_df: DataFrame,
) -> None:
    """
    Since we are working with dataframes rather than concrete objects,
    we validate that the expected columns/fields are available within our datasets.
    While it is ok for the input data to contain more columns,
    this method merely validates that the expected ones are there.
    """
    assert PAYMENT_COLUMNS.issubset(
        set(payment_df.columns)
    ), f"Payment validation failed with columns: {set(payment_df.columns)}"
    assert SLIPPAGE_COLUMNS.issubset(
        set(slippage_df.columns)
    ), f"Slippage validation Failed with columns: {set(slippage_df.columns)}"
    assert REWARD_TARGET_COLUMNS.issubset(
        set(reward_target_df.columns)
    ), f"Reward Target validation Failed with columns: {set(reward_target_df.columns)}"
    assert SERVICE_FEE_COLUMNS.issubset(
        set(service_fee_df.columns)
    ), f"Service Fee validation Failed with columns: {set(service_fee_df.columns)}"


def normalize_address_field(frame: DataFrame, column_name: str) -> None:
    """Lower-cases column_name field"""
    frame[column_name] = frame[column_name].str.lower()


def construct_payout_dataframe(
    payment_df: DataFrame,
    slippage_df: DataFrame,
    reward_target_df: DataFrame,
    service_fee_df: DataFrame,
    config: AccountingConfig,
) -> DataFrame:
    """
    Method responsible for joining datasets related to payouts.
    Namely, reward targets and slippage (coming from Dune)
    with reward and execution data coming from orderbook.
    """
    # 1. Assert existence of required columns.
    validate_df_columns(payment_df, slippage_df, reward_target_df, service_fee_df)

    # 2. Normalize Join Column (and Ethereum Address Field)
    join_column = "solver"
    normalize_address_field(payment_df, join_column)
    normalize_address_field(slippage_df, join_column)
    normalize_address_field(reward_target_df, join_column)
    normalize_address_field(service_fee_df, join_column)

    # 3. Merge the three dataframes (joining on solver)
    merged_df = (
        payment_df[list(PAYMENT_COLUMNS)]
        .merge(slippage_df[list(SLIPPAGE_COLUMNS)], on=join_column, how="left")
        .merge(
            reward_target_df[list(REWARD_TARGET_COLUMNS)], on=join_column, how="left"
        )
        .merge(service_fee_df[list(SERVICE_FEE_COLUMNS)], on=join_column, how="left")
    )

    # 4. Add slippage from fees to slippage
    merged_df["eth_slippage_wei"] = (
        merged_df["eth_slippage_wei"].fillna(0) + merged_df["network_fee_eth"]
    )

    # 5. Compute buffer accounting target
    merged_df["buffer_accounting_target"] = np.where(
        merged_df["pool_address"] != config.reward_config.cow_bonding_pool.address,
        merged_df["solver"],
        merged_df["reward_target"],
    )

    # 6. Add reward token address
    merged_df["reward_token_address"] = (
        config.reward_config.reward_token_address.address
    )

    merged_df["service_fee"] = merged_df["service_fee"].fillna(Fraction(0, 1))  # type: ignore

    return merged_df


def construct_partner_fee_payments(
    partner_fees_df: DataFrame, config: AccountingConfig
) -> tuple[dict[str, int], int]:
    """Compute actual partner fee payments taking partner fee tax into account
    The result is a tuple. The first entry is a dictionary that contains the destination address of
    a partner as a key, and the value is the amount in wei to be transferred to that address, stored
    as an int. The second entry is the total amount of partner fees charged.
    """

    partner_fees_wei: dict[str, int] = {}
    for _, row in partner_fees_df.iterrows():
        if row["partner_list"] is None:
            continue

        # We assume the two lists used below, i.e.,
        # partner_list and partner_fee_eth,
        # are "aligned".

        for i in range(len(row["partner_list"])):
            address = row["partner_list"][i]
            if address in partner_fees_wei:
                partner_fees_wei[address] += int(row["partner_fee_eth"][i])
            else:
                partner_fees_wei[address] = int(row["partner_fee_eth"][i])
    total_partner_fee_wei_untaxed = 0
    total_partner_fee_wei_taxed = 0
    for address, value in partner_fees_wei.items():
        total_partner_fee_wei_untaxed += value
        if address == config.protocol_fee_config.reduced_cut_address:
            reduction_factor = 1 - config.protocol_fee_config.partner_fee_reduced_cut
            partner_fees_wei[address] = int(reduction_factor * value)
            total_partner_fee_wei_taxed += int(reduction_factor * value)
        else:
            reduction_factor = 1 - config.protocol_fee_config.partner_fee_cut
            partner_fees_wei[address] = int(reduction_factor * value)
            total_partner_fee_wei_taxed += int(reduction_factor * value)

    return partner_fees_wei, total_partner_fee_wei_untaxed


def construct_payouts(
    orderbook: MultiInstanceDBFetcher,
    dune: DuneFetcher,
    ignore_slippage_flag: bool,
    config: AccountingConfig,
) -> list[Transfer]:
    """Workflow of solver reward payout logic post-CIP27"""
    # pylint: disable-msg=too-many-locals

    quote_rewards_df = orderbook.get_quote_rewards(dune.start_block, dune.end_block)
    batch_rewards_df = orderbook.get_solver_rewards(
        dune.start_block,
        dune.end_block,
        config.reward_config.batch_reward_cap_upper,
        config.reward_config.batch_reward_cap_lower,
    )
    partner_fees_df = batch_rewards_df[["partner_list", "partner_fee_eth"]]
    batch_rewards_df = batch_rewards_df.drop(
        ["partner_list", "partner_fee_eth"], axis=1
    )

    assert batch_rewards_df["solver"].is_unique, "solver not unique in batch rewards"
    assert quote_rewards_df["solver"].is_unique, "solver not unique in quote rewards"
    merged_df = pandas.merge(
        quote_rewards_df, batch_rewards_df, on="solver", how="outer"
    ).fillna(0)

    service_fee_dune = dune.get_service_fee_status()
    if service_fee_dune:
        service_fee_df = pandas.DataFrame(service_fee_dune)
        service_fee_df["service_fee"] = [
            service_fee_flag * config.reward_config.service_fee_factor
            for service_fee_flag in service_fee_df["service_fee"]
        ]
    else:
        service_fee_df = DataFrame(columns=["solver", "service_fee"])

    vouches = dune.get_vouches()
    if vouches:
        reward_target_df = pandas.DataFrame(dune.get_vouches())
    else:
        reward_target_df = DataFrame(
            columns=["solver", "solver_name", "reward_target", "pool_address"]
        )
    # construct slippage df
    if ignore_slippage_flag or (not config.buffer_accounting_config.include_slippage):
        slippage_df = merged_df[["solver"]].copy()
        slippage_df["eth_slippage_wei"] = [0] * slippage_df.shape[0]
    else:
        slippage_df = pandas.DataFrame(dune.get_period_slippage())
        # TODO - After CIP-20 phased in, adapt query to return `solver` like all the others
        slippage_df = slippage_df.rename(columns={"solver_address": "solver"})

    reward_token = config.reward_config.reward_token_address
    native_token = Address(config.payment_config.wrapped_native_token_address)
    wrapped_eth = config.payment_config.wrapped_eth_address
    price_day = dune.period.end - timedelta(days=1)
    exchange_rate_native_to_cow = exchange_rate_atoms(
        native_token, reward_token, price_day
    )
    exchange_rate_native_to_eth = exchange_rate_atoms(
        native_token, wrapped_eth, price_day
    )
    converter = TokenConversion(
        eth_to_token=lambda t: exchange_rate_native_to_cow * t,
    )

    complete_payout_df = construct_payout_dataframe(
        # Fetch and extend auction data from orderbook.
        payment_df=extend_payment_df(
            pdf=merged_df,
            # provide token conversion functions (ETH <--> COW)
            converter=converter,
            config=config,
        ),
        # Dune: Fetch Solver Slippage & Reward Targets
        slippage_df=slippage_df,
        reward_target_df=reward_target_df,
        service_fee_df=service_fee_df,
        config=config,
    )
    # Sort by solver before breaking this data frame into Transfer objects.
    complete_payout_df = complete_payout_df.sort_values("solver")

    # compute partner fees
    partner_fees_wei, total_partner_fee_wei_untaxed = construct_partner_fee_payments(
        partner_fees_df, config
    )
    raw_protocol_fee_wei = int(complete_payout_df.protocol_fee_eth.sum())
    final_protocol_fee_wei = raw_protocol_fee_wei - total_partner_fee_wei_untaxed
    total_partner_fee_wei_taxed = sum(partner_fees_wei.values())
    partner_fee_tax_wei = total_partner_fee_wei_untaxed - total_partner_fee_wei_taxed

    performance_reward = complete_payout_df["primary_reward_cow"].sum()
    quote_reward = complete_payout_df["quote_reward_cow"].sum()

    service_fee = sum(
        RewardAndPenaltyDatum.from_series(payment).total_service_fee()
        for _, payment in complete_payout_df.iterrows()
    )

    total_slippage = slippage_df["eth_slippage_wei"].sum()
    total_network_fees = batch_rewards_df["network_fee_eth"].sum()

    log_saver.print(
        "Payment breakdown (ignoring service fees):\n"
        f"Performance Reward: {performance_reward / 10 ** 18:.4f}\n"
        f"Quote Reward: {quote_reward / 10 ** 18:.4f}\n"
        f"Protocol Fees: {final_protocol_fee_wei / 10 ** 18:.4f}\n"
        f"Partner Fees Tax: {partner_fee_tax_wei / 10 ** 18:.4f}\n"
        f"Partner Fees: {total_partner_fee_wei_taxed / 10 ** 18:.4f}\n"
        f"COW DAO Service Fees: {service_fee / 10 ** 18:.4f}\n\n"
<<<<<<< HEAD
        f"Exchange rate native token to COW: {exchange_rate_native_to_cow:.6g} COW/native token\n"
        f"Exchange rate native token to ETH: {exchange_rate_native_to_eth:.6g} ETH/native token\n",
=======
        f"Network Fees: {total_network_fees / 10**18:.4f}\n"
        f"Slippage: {total_slippage / 10**18:.4f}\n\n"
        f"Exchange rate native token to COW: {exchange_rate_native_to_cow:.4f} COW/native token\n"
        f"Exchange rate native token to ETH: {exchange_rate_native_to_eth:.4f} ETH/native token\n",
>>>>>>> 22d6161d
        category=Category.TOTALS,
    )
    payouts = prepare_transfers(
        complete_payout_df,
        dune.period,
        final_protocol_fee_wei,
        partner_fee_tax_wei,
        partner_fees_wei,
        config,
    )
    for overdraft in payouts.overdrafts:
        log_saver.print(str(overdraft), Category.OVERDRAFT)
    return payouts.transfers<|MERGE_RESOLUTION|>--- conflicted
+++ resolved
@@ -597,15 +597,10 @@
         f"Partner Fees Tax: {partner_fee_tax_wei / 10 ** 18:.4f}\n"
         f"Partner Fees: {total_partner_fee_wei_taxed / 10 ** 18:.4f}\n"
         f"COW DAO Service Fees: {service_fee / 10 ** 18:.4f}\n\n"
-<<<<<<< HEAD
+        f"Network Fees: {total_network_fees / 10**18:.4f}\n"
+        f"Slippage: {total_slippage / 10**18:.4f}\n\n"
         f"Exchange rate native token to COW: {exchange_rate_native_to_cow:.6g} COW/native token\n"
         f"Exchange rate native token to ETH: {exchange_rate_native_to_eth:.6g} ETH/native token\n",
-=======
-        f"Network Fees: {total_network_fees / 10**18:.4f}\n"
-        f"Slippage: {total_slippage / 10**18:.4f}\n\n"
-        f"Exchange rate native token to COW: {exchange_rate_native_to_cow:.4f} COW/native token\n"
-        f"Exchange rate native token to ETH: {exchange_rate_native_to_eth:.4f} ETH/native token\n",
->>>>>>> 22d6161d
         category=Category.TOTALS,
     )
     payouts = prepare_transfers(
