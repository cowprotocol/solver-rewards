"""Logic for Post CIP 20 Solver Payout Calculation"""

from __future__ import annotations

import logging
import math
from dataclasses import dataclass
from datetime import datetime, timedelta
from fractions import Fraction
from typing import Callable

import numpy as np
import pandas
from dune_client.types import Address
from pandas import DataFrame, Series

from src.config import config
from src.fetch.dune import DuneFetcher
from src.fetch.prices import exchange_rate_atoms
from src.models.accounting_period import AccountingPeriod
from src.models.overdraft import Overdraft
from src.models.token import Token
from src.models.transfer import Transfer
from src.pg_client import MultiInstanceDBFetcher
from src.utils.print_store import Category


PAYMENT_COLUMNS = {
    "solver",
    "primary_reward_eth",
    "primary_reward_cow",
    "quote_reward_cow",
    "protocol_fee_eth",
    "network_fee_eth",
}
SLIPPAGE_COLUMNS = {
    "solver",
    "solver_name",
    "eth_slippage_wei",
}
REWARD_TARGET_COLUMNS = {"solver", "reward_target", "pool_address"}
SERVICE_FEE_COLUMNS = {"solver", "service_fee"}
ADDITIONAL_PAYMENT_COLUMNS = {"buffer_accounting_target", "reward_token_address"}

COMPLETE_COLUMNS = (
    PAYMENT_COLUMNS.union(SLIPPAGE_COLUMNS)
    .union(REWARD_TARGET_COLUMNS)
    .union(ADDITIONAL_PAYMENT_COLUMNS)
)
NUMERICAL_COLUMNS = [
    "primary_reward_eth",
    "primary_reward_cow",
    "quote_reward_cow",
    "protocol_fee_eth",
]


@dataclass
class PeriodPayouts:
    """Dataclass to keep track of reimbursements, rewards and solver overdrafts"""

    overdrafts: list[Overdraft]
    # ETH Reimbursements & COW Rewards
    transfers: list[Transfer]


class RewardAndPenaltyDatum:  # pylint: disable=too-many-instance-attributes
    """
    All pertinent information and functionality related to individual solver payout (or overdraft)
    """

    def __init__(  # pylint: disable=too-many-arguments
        self,
        solver: Address,
        solver_name: str,
        reward_target: Address,  # recipient address of rewards
        buffer_accounting_target: Address,  # recipient address of net buffer changes
        primary_reward_eth: int,
        slippage_eth: int,
        primary_reward_cow: int,
        quote_reward_cow: int,
        service_fee: Fraction,
        reward_token_address: Address,
    ):

        assert quote_reward_cow >= 0, "invalid quote_reward_cow"

        self.solver = solver
        self.solver_name = solver_name
        self.reward_target = reward_target
        self.buffer_accounting_target = buffer_accounting_target
        self.slippage_eth = slippage_eth
        self.primary_reward_eth = primary_reward_eth
        self.primary_reward_cow = primary_reward_cow
        self.quote_reward_cow = quote_reward_cow
        self.service_fee = service_fee
        self.reward_token_address = reward_token_address

    @classmethod
    def from_series(cls, frame: Series) -> RewardAndPenaltyDatum:
        """Constructor from row in Dataframe"""
        slippage = (
            int(frame["eth_slippage_wei"])
            if not math.isnan(frame["eth_slippage_wei"])
            else 0
        )
        solver = frame["solver"]
        reward_target = frame["reward_target"]
        if reward_target is None:
            logging.warning(f"Solver {solver} without reward_target. Using solver")
            reward_target = solver

        buffer_accounting_target = frame["buffer_accounting_target"]
        if buffer_accounting_target is None:
            logging.warning(
                f"Solver {solver} without buffer_accounting_target. Using solver"
            )
            buffer_accounting_target = solver

        return cls(
            solver=Address(solver),
            solver_name=frame["solver_name"],
            reward_target=Address(reward_target),
            buffer_accounting_target=Address(buffer_accounting_target),
            slippage_eth=slippage,
            primary_reward_eth=int(frame["primary_reward_eth"]),
            primary_reward_cow=int(frame["primary_reward_cow"]),
            quote_reward_cow=int(frame["quote_reward_cow"]),
            service_fee=Fraction(frame["service_fee"]),
            reward_token_address=Address(frame["reward_token_address"]),
        )

    def total_outgoing_eth(self) -> int:
        """Total outgoing amount (including slippage) for the payout."""
        return self.total_eth_reward() + self.slippage_eth

    def total_cow_reward(self) -> int:
        """Total outgoing COW token reward"""
        return int(self.reward_scaling() * self.primary_reward_cow)

    def total_eth_reward(self) -> int:
        """Total outgoing ETH reward"""
        return int(self.reward_scaling() * self.primary_reward_eth)

    def reward_scaling(self) -> Fraction:
        """Scaling factor for service fee
        The reward is multiplied by this factor"""
<<<<<<< HEAD
        return 1 - config.reward_config.service_fee_factor * self.service_fee
=======
        return 1 - self.service_fee
>>>>>>> 3645d920

    def total_service_fee(self) -> Fraction:
        """Total service fee charged from rewards"""
        return (
            config.reward_config.service_fee_factor
            * self.service_fee
            * (self.primary_reward_cow + self.quote_reward_cow)
        )

    def is_overdraft(self) -> bool:
        """
        True if the solver's complete combined data results in a net negative
        """
        return self.total_outgoing_eth() < 0

    def as_payouts(self) -> list[Transfer]:
        """
        Isolating the logic of how solvers are paid out according to their
            execution costs, rewards and slippage
        """
        quote_reward_cow = int(self.reward_scaling() * self.quote_reward_cow)
        result = []
        if quote_reward_cow > 0:
            result.append(
                Transfer(
<<<<<<< HEAD
                    token=Token(config.reward_config.reward_token_address),
=======
                    token=Token(self.reward_token_address),
>>>>>>> 3645d920
                    recipient=self.reward_target,
                    amount_wei=quote_reward_cow,
                )
            )
        if self.is_overdraft():
            return result

        total_eth_reward = int(self.total_eth_reward())
        total_cow_reward = int(self.total_cow_reward())

        reimbursement_eth = int(self.slippage_eth)
        # We do not have access to token conversion here, but we do have other converted values
        # x_eth:x_cow = y_eth:y_cow --> y_cow = y_eth * x_cow / x_eth
        reimbursement_cow = (
            (reimbursement_eth * total_cow_reward) // total_eth_reward
            if total_eth_reward != 0
            else 0
        )
        if reimbursement_eth > 0 > total_cow_reward:
            # If the total payment is positive but the total rewards are negative,
            # pay the total payment in ETH. The total payment corresponds to reimbursement,
            # reduced by the negative reward.
            # Note that;
            # reimbursement_eth + reward_eth
            # = self.total_eth_reward() + self.exec_cost + self.slippage_eth
            # = self.payment_eth + self.slippage_eth
            # = self.total_outgoing_eth()
            # >= 0 (because not self.is_overdraft())
            try:
                result.append(
                    Transfer(
                        token=None,
<<<<<<< HEAD
                        recipient=(
                            self.reward_target
                            if self.bonding_pool
                            == config.reward_config.cow_bonding_pool
                            else self.solver
                        ),
=======
                        recipient=(self.buffer_accounting_target),
>>>>>>> 3645d920
                        amount_wei=reimbursement_eth + total_eth_reward,
                    )
                )
            except AssertionError:
                logging.warning(
                    f"Invalid ETH Transfer {self.solver} "
                    f"with amount={reimbursement_eth + total_eth_reward}"
                )

            return result

        if reimbursement_eth < 0 < total_cow_reward:
            # If the total payment is positive but the total reimbursement is negative,
            # pay the total payment in COW. The total payment corresponds to a payment of rewards,
            # reduced by the negative reimbursement.
            try:
                result.append(
                    Transfer(
<<<<<<< HEAD
                        token=Token(config.reward_config.reward_token_address),
=======
                        token=Token(self.reward_token_address),
>>>>>>> 3645d920
                        recipient=self.reward_target,
                        amount_wei=reimbursement_cow + total_cow_reward,
                    )
                )
            except AssertionError:
                logging.warning(
                    f"Invalid COW Transfer {self.solver} "
                    f"with amount={reimbursement_cow + total_cow_reward}"
                )

            return result

        try:
            result.append(
                Transfer(
                    token=None,
<<<<<<< HEAD
                    recipient=(
                        self.reward_target
                        if self.bonding_pool == config.reward_config.cow_bonding_pool
                        else self.solver
                    ),
=======
                    recipient=(self.buffer_accounting_target),
>>>>>>> 3645d920
                    amount_wei=reimbursement_eth,
                )
            )
        except AssertionError:
            logging.warning(
                f"Invalid ETH Transfer {self.solver} with amount={reimbursement_eth}"
            )
        try:
            result.append(
                Transfer(
<<<<<<< HEAD
                    token=Token(config.reward_config.reward_token_address),
=======
                    token=Token(self.reward_token_address),
>>>>>>> 3645d920
                    recipient=self.reward_target,
                    amount_wei=total_cow_reward,
                )
            )
        except AssertionError:
            logging.warning(
                f"Invalid COW Transfer {self.solver} with amount={total_cow_reward}"
            )

        return result


@dataclass
class TokenConversion:
    """
    Data Structure containing token conversion methods.
    """

    eth_to_token: Callable


def extend_payment_df(pdf: DataFrame, converter: TokenConversion) -> DataFrame:
    """
    Extending the basic columns returned by SQL Query with some after-math:
    - reward_eth as difference of payment and execution_cost
    - reward_cow as conversion from ETH to cow.
    """
    # Note that this can be negative!
    pdf["primary_reward_cow"] = pdf["primary_reward_eth"].apply(converter.eth_to_token)

    # Pandas has poor support for large integers, must cast the constant to float here,
    # otherwise the dtype would be inferred as int64 (which overflows).
    pdf["quote_reward_cow"] = (
        float(
            min(
                config.reward_config.quote_reward_cow,
                converter.eth_to_token(config.reward_config.quote_reward_cap_native),
            )
        )
        * pdf["num_quotes"]
    )

    for number_col in NUMERICAL_COLUMNS:
        pdf[number_col] = pandas.to_numeric(pdf[number_col])

    return pdf


def prepare_transfers(
    payout_df: DataFrame,
    period: AccountingPeriod,
    final_protocol_fee_wei: int,
    partner_fee_tax_wei: int,
    partner_fees_wei: dict[str, int],
) -> PeriodPayouts:
    """
    Manipulates the payout DataFrame to split into ETH and COW.
    Specifically, We deduct total_rewards by total_execution_cost (both initially in ETH)
    keep the execution cost in ETH and convert the difference to COW.
    """
    assert COMPLETE_COLUMNS.issubset(set(payout_df.columns))

    overdrafts: list[Overdraft] = []
    transfers: list[Transfer] = []
    for _, payment in payout_df.iterrows():
        payout_datum = RewardAndPenaltyDatum.from_series(payment)
        if payout_datum.is_overdraft():
            overdraft = Overdraft(
                period=period,
                account=payout_datum.solver,
                name=payout_datum.solver_name,
                wei=-int(payout_datum.total_outgoing_eth()),
            )
            print(f"Solver Overdraft! {overdraft}")
            overdrafts.append(overdraft)
        transfers += payout_datum.as_payouts()

    if final_protocol_fee_wei > 0:
        transfers.append(
            Transfer(
                token=None,
                recipient=config.protocol_fee_config.protocol_fee_safe,
                amount_wei=final_protocol_fee_wei,
            )
        )
    if partner_fee_tax_wei > 0:
        transfers.append(
            Transfer(
                token=None,
                recipient=config.protocol_fee_config.protocol_fee_safe,
                amount_wei=partner_fee_tax_wei,
            )
        )
    for address in partner_fees_wei:
        amount_wei = partner_fees_wei[address]
        assert amount_wei >= 0, f"Can't construct negative transfer of {amount_wei}"
        if amount_wei > 0:
            transfers.append(
                Transfer(
                    token=None,
                    recipient=Address(address),
                    amount_wei=amount_wei,
                )
            )

    return PeriodPayouts(overdrafts, transfers)


def validate_df_columns(
    payment_df: DataFrame,
    slippage_df: DataFrame,
    reward_target_df: DataFrame,
    service_fee_df: DataFrame,
) -> None:
    """
    Since we are working with dataframes rather than concrete objects,
    we validate that the expected columns/fields are available within our datasets.
    While it is ok for the input data to contain more columns,
    this method merely validates that the expected ones are there.
    """
    assert PAYMENT_COLUMNS.issubset(
        set(payment_df.columns)
    ), f"Payment validation failed with columns: {set(payment_df.columns)}"
    assert SLIPPAGE_COLUMNS.issubset(
        set(slippage_df.columns)
    ), f"Slippage validation Failed with columns: {set(slippage_df.columns)}"
    assert REWARD_TARGET_COLUMNS.issubset(
        set(reward_target_df.columns)
    ), f"Reward Target validation Failed with columns: {set(reward_target_df.columns)}"
    assert SERVICE_FEE_COLUMNS.issubset(
        set(service_fee_df.columns)
    ), f"Service Fee validation Failed with columns: {set(service_fee_df.columns)}"


def normalize_address_field(frame: DataFrame, column_name: str) -> None:
    """Lower-cases column_name field"""
    frame[column_name] = frame[column_name].str.lower()


def construct_payout_dataframe(
    payment_df: DataFrame,
    slippage_df: DataFrame,
    reward_target_df: DataFrame,
    service_fee_df: DataFrame,
) -> DataFrame:
    """
    Method responsible for joining datasets related to payouts.
    Namely, reward targets and slippage (coming from Dune)
    with reward and execution data coming from orderbook.
    """
    # 1. Assert existence of required columns.
    validate_df_columns(payment_df, slippage_df, reward_target_df, service_fee_df)

    # 2. Normalize Join Column (and Ethereum Address Field)
    join_column = "solver"
    normalize_address_field(payment_df, join_column)
    normalize_address_field(slippage_df, join_column)
    normalize_address_field(reward_target_df, join_column)
    normalize_address_field(service_fee_df, join_column)

    # 3. Merge the three dataframes (joining on solver)
    merged_df = (
        payment_df.merge(slippage_df, on=join_column, how="left")
        .merge(reward_target_df, on=join_column, how="left")
        .merge(service_fee_df, on=join_column, how="left")
    )

    # 4. Add slippage from fees to slippage
    merged_df["eth_slippage_wei"] = (
        merged_df["eth_slippage_wei"].fillna(0) + merged_df["network_fee_eth"]
    )

    # 5. Compute buffer accounting target
    merged_df["buffer_accounting_target"] = np.where(
        merged_df["pool_address"] != COW_BONDING_POOL.address,
        merged_df["solver"],
        merged_df["reward_target"],
    )

    # 6. Add reward token address
    merged_df["reward_token_address"] = COW_TOKEN_ADDRESS.address

    # 7. Missing service fee is treated as new solver
    if any(merged_df["service_fee"].isna()):
        missing_solvers = merged_df["solver"].loc[merged_df["service_fee"].isna()]
        logging.warning(
            f"Solvers {missing_solvers} without service fee info. Using 0%. "
            f"Check service fee query."
        )
    merged_df["service_fee"] = merged_df["service_fee"].fillna(Fraction(0, 1))  # type: ignore

    return merged_df


def construct_partner_fee_payments(
    partner_fees_df: DataFrame,
) -> tuple[dict[str, int], int]:
    """Compute actual partner fee payments taking partner fee tax into account
    The result is a tuple. The first entry is a dictionary that contains the destination address of
    a partner as a key, and the value is the amount in wei to be transferred to that address, stored
    as an int. The second entry is the total amount of partner fees charged.
    """

    partner_fees_wei: dict[str, int] = {}
    for _, row in partner_fees_df.iterrows():
        if row["partner_list"] is None:
            continue

        # We assume the two lists used below, i.e.,
        # partner_list and partner_fee_eth,
        # are "aligned".

        for i in range(len(row["partner_list"])):
            address = row["partner_list"][i]
            if address in partner_fees_wei:
                partner_fees_wei[address] += int(row["partner_fee_eth"][i])
            else:
                partner_fees_wei[address] = int(row["partner_fee_eth"][i])
    total_partner_fee_wei_untaxed = 0
    total_partner_fee_wei_taxed = 0
    for address, value in partner_fees_wei.items():
        total_partner_fee_wei_untaxed += value
        if address == config.protocol_fee_config.reduced_cut_address:
            reduction_factor = 1 - config.protocol_fee_config.partner_fee_reduced_cut
            partner_fees_wei[address] = int(reduction_factor * value)
            total_partner_fee_wei_taxed += int(reduction_factor * value)
        else:
            reduction_factor = 1 - config.protocol_fee_config.partner_fee_cut
            partner_fees_wei[address] = int(reduction_factor * value)
            total_partner_fee_wei_taxed += int(reduction_factor * value)

    return partner_fees_wei, total_partner_fee_wei_untaxed


def construct_payouts(
    orderbook: MultiInstanceDBFetcher, dune: DuneFetcher, ignore_slippage_flag: bool
) -> list[Transfer]:
    """Workflow of solver reward payout logic post-CIP27"""
    # pylint: disable-msg=too-many-locals

    quote_rewards_df = orderbook.get_quote_rewards(dune.start_block, dune.end_block)
    batch_rewards_df = orderbook.get_solver_rewards(dune.start_block, dune.end_block)
    partner_fees_df = batch_rewards_df[["partner_list", "partner_fee_eth"]]
    batch_rewards_df = batch_rewards_df.drop(
        ["partner_list", "partner_fee_eth"], axis=1
    )

    assert batch_rewards_df["solver"].is_unique, "solver not unique in batch rewards"
    assert quote_rewards_df["solver"].is_unique, "solver not unique in quote rewards"
    merged_df = pandas.merge(
        quote_rewards_df, batch_rewards_df, on="solver", how="outer"
    ).fillna(0)

    service_fee_df = pandas.DataFrame(dune.get_service_fee_status())
    service_fee_df["service_fee"] = [
        (datetime.strptime(time_string, "%Y-%m-%d %H:%M:%S.%f %Z") <= dune.period.start)
        * SERVICE_FEE_FACTOR
        for time_string in service_fee_df["expires"]
    ]
    reward_target_df = pandas.DataFrame(dune.get_vouches())
    # construct slippage df
    if ignore_slippage_flag or (not config.buffer_accounting_config.include_slippage):
        slippage_df_temp = pandas.merge(
            merged_df[["solver"]],
            reward_target_df[["solver", "solver_name"]],
            on="solver",
            how="inner",
        )
        slippage_df = slippage_df_temp.assign(
            eth_slippage_wei=[0] * slippage_df_temp.shape[0]
        )
    else:
        slippage_df = pandas.DataFrame(dune.get_period_slippage())
        # TODO - After CIP-20 phased in, adapt query to return `solver` like all the others
        slippage_df = slippage_df.rename(columns={"solver_address": "solver"})

    reward_token = config.reward_config.reward_token_address
    native_token = Address(config.payment_config.weth_address)
    price_day = dune.period.end - timedelta(days=1)
    converter = TokenConversion(
        eth_to_token=lambda t: exchange_rate_atoms(
            native_token, reward_token, price_day
        )
        * t,
    )

    complete_payout_df = construct_payout_dataframe(
        # Fetch and extend auction data from orderbook.
        payment_df=extend_payment_df(
            pdf=merged_df,
            # provide token conversion functions (ETH <--> COW)
            converter=converter,
        ),
        # Dune: Fetch Solver Slippage & Reward Targets
        slippage_df=slippage_df,
        reward_target_df=reward_target_df,
        service_fee_df=service_fee_df,
    )
    # Sort by solver before breaking this data frame into Transfer objects.
    complete_payout_df = complete_payout_df.sort_values("solver")

    # compute partner fees
    partner_fees_wei, total_partner_fee_wei_untaxed = construct_partner_fee_payments(
        partner_fees_df
    )
    raw_protocol_fee_wei = int(complete_payout_df.protocol_fee_eth.sum())
    final_protocol_fee_wei = raw_protocol_fee_wei - total_partner_fee_wei_untaxed
    total_partner_fee_wei_taxed = sum(partner_fees_wei.values())
    partner_fee_tax_wei = total_partner_fee_wei_untaxed - total_partner_fee_wei_taxed

    performance_reward = complete_payout_df["primary_reward_cow"].sum()
    quote_reward = complete_payout_df["quote_reward_cow"].sum()

    service_fee = sum(
        RewardAndPenaltyDatum.from_series(payment).total_service_fee()
        for _, payment in complete_payout_df.iterrows()
    )

    dune.log_saver.print(
        "Payment breakdown (ignoring service fees):\n"
        f"Performance Reward: {performance_reward / 10 ** 18:.4f}\n"
        f"Quote Reward: {quote_reward / 10 ** 18:.4f}\n"
        f"Protocol Fees: {final_protocol_fee_wei / 10 ** 18:.4f}\n"
        f"Partner Fees Tax: {partner_fee_tax_wei / 10 ** 18:.4f}\n"
        f"Partner Fees: {total_partner_fee_wei_taxed / 10 ** 18:.4f}\n"
        f"COW DAO Service Fees: {service_fee / 10 ** 18:.4f}\n",
        category=Category.TOTALS,
    )
    payouts = prepare_transfers(
        complete_payout_df,
        dune.period,
        final_protocol_fee_wei,
        partner_fee_tax_wei,
        partner_fees_wei,
    )
    for overdraft in payouts.overdrafts:
        dune.log_saver.print(str(overdraft), Category.OVERDRAFT)
    return payouts.transfers<|MERGE_RESOLUTION|>--- conflicted
+++ resolved
@@ -145,19 +145,11 @@
     def reward_scaling(self) -> Fraction:
         """Scaling factor for service fee
         The reward is multiplied by this factor"""
-<<<<<<< HEAD
-        return 1 - config.reward_config.service_fee_factor * self.service_fee
-=======
         return 1 - self.service_fee
->>>>>>> 3645d920
 
     def total_service_fee(self) -> Fraction:
         """Total service fee charged from rewards"""
-        return (
-            config.reward_config.service_fee_factor
-            * self.service_fee
-            * (self.primary_reward_cow + self.quote_reward_cow)
-        )
+        return self.service_fee * (self.primary_reward_cow + self.quote_reward_cow)
 
     def is_overdraft(self) -> bool:
         """
@@ -175,11 +167,7 @@
         if quote_reward_cow > 0:
             result.append(
                 Transfer(
-<<<<<<< HEAD
-                    token=Token(config.reward_config.reward_token_address),
-=======
                     token=Token(self.reward_token_address),
->>>>>>> 3645d920
                     recipient=self.reward_target,
                     amount_wei=quote_reward_cow,
                 )
@@ -212,16 +200,7 @@
                 result.append(
                     Transfer(
                         token=None,
-<<<<<<< HEAD
-                        recipient=(
-                            self.reward_target
-                            if self.bonding_pool
-                            == config.reward_config.cow_bonding_pool
-                            else self.solver
-                        ),
-=======
-                        recipient=(self.buffer_accounting_target),
->>>>>>> 3645d920
+                        recipient=self.buffer_accounting_target,
                         amount_wei=reimbursement_eth + total_eth_reward,
                     )
                 )
@@ -240,11 +219,7 @@
             try:
                 result.append(
                     Transfer(
-<<<<<<< HEAD
-                        token=Token(config.reward_config.reward_token_address),
-=======
                         token=Token(self.reward_token_address),
->>>>>>> 3645d920
                         recipient=self.reward_target,
                         amount_wei=reimbursement_cow + total_cow_reward,
                     )
@@ -261,15 +236,7 @@
             result.append(
                 Transfer(
                     token=None,
-<<<<<<< HEAD
-                    recipient=(
-                        self.reward_target
-                        if self.bonding_pool == config.reward_config.cow_bonding_pool
-                        else self.solver
-                    ),
-=======
-                    recipient=(self.buffer_accounting_target),
->>>>>>> 3645d920
+                    recipient=self.buffer_accounting_target,
                     amount_wei=reimbursement_eth,
                 )
             )
@@ -280,11 +247,7 @@
         try:
             result.append(
                 Transfer(
-<<<<<<< HEAD
-                    token=Token(config.reward_config.reward_token_address),
-=======
                     token=Token(self.reward_token_address),
->>>>>>> 3645d920
                     recipient=self.reward_target,
                     amount_wei=total_cow_reward,
                 )
@@ -459,13 +422,15 @@
 
     # 5. Compute buffer accounting target
     merged_df["buffer_accounting_target"] = np.where(
-        merged_df["pool_address"] != COW_BONDING_POOL.address,
+        merged_df["pool_address"] != config.reward_config.cow_bonding_pool.address,
         merged_df["solver"],
         merged_df["reward_target"],
     )
 
     # 6. Add reward token address
-    merged_df["reward_token_address"] = COW_TOKEN_ADDRESS.address
+    merged_df["reward_token_address"] = (
+        config.reward_config.reward_token_address.address
+    )
 
     # 7. Missing service fee is treated as new solver
     if any(merged_df["service_fee"].isna()):
@@ -541,7 +506,7 @@
     service_fee_df = pandas.DataFrame(dune.get_service_fee_status())
     service_fee_df["service_fee"] = [
         (datetime.strptime(time_string, "%Y-%m-%d %H:%M:%S.%f %Z") <= dune.period.start)
-        * SERVICE_FEE_FACTOR
+        * config.reward_config.service_fee_factor
         for time_string in service_fee_df["expires"]
     ]
     reward_target_df = pandas.DataFrame(dune.get_vouches())
