--- conflicted
+++ resolved
@@ -1,8 +1,3 @@
-<<<<<<< HEAD
-import { SimulationData } from "./models";
-
-export abstract class TxSimulator {
-=======
 import { EventLog } from "../models";
 
 export interface SimulationParams {
@@ -31,7 +26,6 @@
 }
 
 export interface TransactionSimulator {
->>>>>>> 2e5dc566
   /**
    * Simulates the given `callData` uses whatever means of EVM transaction simulation at `block_number`.
    * Returns sufficiently relevant parts of the simulation to build Settlement Transfers.
@@ -46,24 +40,5 @@
    * @param transactionData - Elementary Transaction Data
    * @returns Relevant content from Simulation Results.
    */
-<<<<<<< HEAD
-  abstract simulate(
-    // essential transaction data
-    contractAddress: string,
-    sender: string,
-    callData: string,
-    value: string,
-    // tenderly configs
-    save: boolean,
-    blockNumber?: number
-  ): Promise<any>;
-
-  /**
-   * Converts simulation result into `SimulationData` containing only the relevant fields.
-   * @param simulation - return value from simulate method.
-   */
-  abstract parseSimulation(simulation: any): SimulationData;
-=======
   simulate(transactionData: SimulationParams): Promise<SimulationData>;
->>>>>>> 2e5dc566
 }