--- conflicted
+++ resolved
@@ -86,16 +86,6 @@
       reduced,
     };
   } catch (error: any) {
-<<<<<<< HEAD
-    // If we fail this many simulations, we will just have to assume there is none.
-    console.error(error.errorMessage);
-    const failedSimulation = {
-      simulationID: `failed all ${numAttempts} simulation attempts`,
-      blockNumber: -1,
-      gasUsed: -1,
-      logs: [],
-      ethDelta: new Map(),
-=======
     console.error(error.errorMessage);
     // Sometimes (rarely) we can't simulate both components of the solver competition data.
     // When this happens, it is assumed that there were no internalized transfers
@@ -106,7 +96,6 @@
       gasUsed: 0, // 0 gasUsed will not affect aggregate sums on gas consumption.
       logs: [], // implies no token transfers.
       ethDelta: new Map(), // implies no eth balance diff.
->>>>>>> 9cb5ba49
     };
     return {
       txHash: transaction.hash,
