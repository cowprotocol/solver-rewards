--- conflicted
+++ resolved
@@ -4,11 +4,7 @@
 from eth_typing import HexStr
 from gnosis.safe.multi_send import MultiSendTx, MultiSendOperation
 
-<<<<<<< HEAD
 from src.constants import COW_TOKEN_ADDRESS, ERC20_TOKEN
-=======
-from src.constants import COW_TOKEN_ADDRESS
->>>>>>> 86f2366c
 from src.fetch.period_slippage import SolverSlippage
 from src.fetch.transfer_file import Transfer, consolidate_transfers
 from src.models import AccountingPeriod, Token
@@ -242,7 +238,6 @@
             str(err.exception),
         )
 
-<<<<<<< HEAD
     def test_consolidation(self):
         recipients = [
             Address.from_int(0),
@@ -324,8 +319,6 @@
         ]
         self.assertEqual(expected, consolidate_transfers(transfer_list))
 
-=======
->>>>>>> 86f2366c
     def test_receiver_error(self):
         transfer = Transfer(
             token=None,
@@ -359,8 +352,7 @@
             ),
         )
 
-<<<<<<< HEAD
-        self.assertEqual(
+        self.assertEqual( 
             Transfer.from_dict(
                 {
                     "token_address": COW_TOKEN_ADDRESS.address,
@@ -401,20 +393,6 @@
                 data=ERC20_TOKEN.encodeABI(
                     fn_name="transfer", args=[receiver.address, 15]
                 ),
-=======
-        self.assertEqual(
-            Transfer.from_dict(
-                {
-                    "token_address": COW_TOKEN_ADDRESS.address,
-                    "receiver": Address.from_int(1).address,
-                    "amount": "1234000000000000000",
-                }
-            ),
-            Transfer(
-                token=Token(COW_TOKEN_ADDRESS),
-                receiver=Address.from_int(1),
-                amount_wei=1234 * 10**15,
->>>>>>> 86f2366c
             ),
         )
 
