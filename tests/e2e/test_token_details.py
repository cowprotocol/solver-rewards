--- conflicted
+++ resolved
@@ -13,18 +13,12 @@
         self.assertEqual(get_token_decimals(duneapi.types.Address(cow)), 18)
 
     def test_token_decimals_cache(self):
-<<<<<<< HEAD
-        usdc = "0x5ffbac75efc9547fbc822166fed19b05cd5890bb"
+        new_token = "0x10245515d35BC525e3C0977412322BFF32382EF1"
         with self.assertLogs("src.utils.token_details", level="INFO"):
-            get_token_decimals(usdc)
-=======
-        NEW_TOKEN = "0x10245515d35BC525e3C0977412322BFF32382EF1"
-        with self.assertLogs("src.utils.token_details", level="INFO"):
-            get_token_decimals(NEW_TOKEN)
->>>>>>> eb8175a2
+            get_token_decimals(new_token)
 
         with self.assertNoLogs("src.utils.token_details", level="INFO"):
-            get_token_decimals(usdc)
+            get_token_decimals(new_token)
 
 
 if __name__ == "__main__":
