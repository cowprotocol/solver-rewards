--- conflicted
+++ resolved
@@ -11,12 +11,7 @@
                           ORDER BY s.log_index ASC
                           LIMIT 1
                           ) AS settlement ON true
-<<<<<<< HEAD
-                      join solver_competitions
-                          on settlement.tx_hash = solver_competitions.tx_hash
-=======
                       join solver_competitions on settlement.tx_hash = solver_competitions.tx_hash
->>>>>>> dc3708a7
                       where block_number between {{start_block}} and {{end_block}})
 
 select concat('0x', encode(solver, 'hex'))          as receiver,
