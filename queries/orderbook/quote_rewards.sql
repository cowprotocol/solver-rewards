with winning_quotes as (SELECT concat('0x', encode(oq.solver, 'hex')) as solver,
                               oq.order_uid
                        FROM trades t
                               INNER JOIN orders o ON order_uid = uid
                               JOIN order_quotes oq ON t.order_uid = oq.order_uid
<<<<<<< HEAD
                        WHERE block_number BETWEEN {{start_block}} AND {{end_block}}
=======
                        WHERE o.class = 'market'
                          AND block_number >= {{start_block}} AND block_number <= {{end_block}}
>>>>>>> 06403263
                          AND oq.solver != '\x0000000000000000000000000000000000000000')

SELECT solver, count(*) AS num_quotes
FROM winning_quotes
GROUP BY solver<|MERGE_RESOLUTION|>--- conflicted
+++ resolved
@@ -3,12 +3,7 @@
                         FROM trades t
                                INNER JOIN orders o ON order_uid = uid
                                JOIN order_quotes oq ON t.order_uid = oq.order_uid
-<<<<<<< HEAD
-                        WHERE block_number BETWEEN {{start_block}} AND {{end_block}}
-=======
-                        WHERE o.class = 'market'
-                          AND block_number >= {{start_block}} AND block_number <= {{end_block}}
->>>>>>> 06403263
+                        WHERE block_number >= {{start_block}} AND block_number <= {{end_block}}
                           AND oq.solver != '\x0000000000000000000000000000000000000000')
 
 SELECT solver, count(*) AS num_quotes
