"""
Script to generate the CSV Airdrop file for Solver Rewards over an Accounting Period
"""

from __future__ import annotations

import os
import ssl
from dataclasses import asdict
from fractions import Fraction
import urllib.parse

import certifi
from dune_client.client import DuneClient
from dune_client.file.interface import FileIO
from eth_typing import URI
from gnosis.eth.ethereum_client import EthereumClient
from slack.web.client import WebClient

from src.config import AccountingConfig, Network
from src.fetch.dune import DuneFetcher
from src.fetch.payouts import construct_payouts
from src.logger import log_saver, set_log
from src.models.accounting_period import AccountingPeriod
from src.models.transfer import Transfer, CSVTransfer
from src.multisend import post_multisend, prepend_unwrap_if_necessary
from src.pg_client import MultiInstanceDBFetcher
from src.slack_utils import post_to_slack
from src.utils.print_store import Category, PrintStore
from src.utils.script_args import generic_script_init

log = set_log(__name__)


def dashboard_url(period: AccountingPeriod, config: AccountingConfig) -> str:
    """Returns a link to the solver accounting dashboard.s"""
    base = "https://dune.com/cowprotocol/"
    slug = "cow-solver-rewards"
    # reward parameters
    decimals_native_token = 18  # this could be fetched from a node
    decimals_cow = 18  # this could be fetched from a node
    upper_cap = Fraction(
        config.reward_config.batch_reward_cap_upper, 10**decimals_native_token
    )
    lower_cap = -Fraction(
        config.reward_config.batch_reward_cap_lower, 10**decimals_native_token
    )
    quote_reward = Fraction(config.reward_config.quote_reward_cow, 10**decimals_cow)
    quote_cap_native_token = Fraction(
        config.reward_config.quote_reward_cap_native, 10**decimals_native_token
    )
    query = (
        f"?start_time={period.start}&end_time={period.end}"
        f"&blockchain={config.dune_config.dune_blockchain}"
        f"&upper_cap={upper_cap:g}&lower_cap={lower_cap:g}"
        f"&quote_reward={quote_reward:g}"
        f"&quote_cap_native_token={quote_cap_native_token:g}"
    )
    return base + urllib.parse.quote_plus(slug + query, safe="=&?")


def manual_propose(
    transfers: list[Transfer],
    period: AccountingPeriod,
    config: AccountingConfig,
) -> None:
    """
    Entry point to manual creation of rewards payout transaction.
    This function generates the CSV transfer file to be pasted into the COW Safe app
    """
    csv_transfers = [asdict(CSVTransfer.from_transfer(t)) for t in transfers]
    FileIO(config.io_config.csv_output_dir).write_csv(
        csv_transfers, f"transfers-{config.io_config.network.value}-{period}.csv"
    )

    print(Transfer.summarize(transfers))
    print("Please cross check these results with the dashboard linked above.\n")


def auto_propose(
    transfers: list[Transfer],
    log_saver_obj: PrintStore,
    slack_client: WebClient,
    dry_run: bool,
    config: AccountingConfig,
) -> None:
    """
    Entry point auto creation of rewards payout transaction.
    This function encodes the multisend of reward transfers and posts
    the transaction to the COW TEAM SAFE from the proposer account.
    """
    # Check for required env vars early
    # so not to wait for query execution to realize it's not available.
    signing_key = config.payment_config.signing_key
    assert signing_key is not None

    client = EthereumClient(URI(config.node_config.node_url))

    log_saver_obj.print(Transfer.summarize(transfers), category=Category.TOTALS)
    transactions = prepend_unwrap_if_necessary(
        client,
        config.payment_config.payment_safe_address,
        wrapped_native_token=config.payment_config.wrapped_native_token_address,
        transactions=[t.as_multisend_tx() for t in transfers],
    )
    if len(transactions) > len(transfers):
        log_saver_obj.print("Prepended WETH unwrap", Category.GENERAL)

    log_saver_obj.print(
        "Instructions for verifying the payout transaction can be found at\n"
        f"{config.payment_config.verification_docs_url}",
        category=Category.GENERAL,
    )

    if not dry_run:
        slack_channel = config.io_config.slack_channel
        assert slack_channel is not None

        nonce = post_multisend(
            safe_address=config.payment_config.payment_safe_address,
            transactions=transactions,
            network=config.payment_config.network,
            signing_key=signing_key,
            client=client,
        )
        post_to_slack(
            slack_client,
            channel=slack_channel,
            message=(
                f"""Solver Rewards transaction for network {config.dune_config.dune_blockchain}
                with nonce {nonce} pending signatures.
                To sign and execute, visit:\n{config.payment_config.safe_queue_url}
                More details in thread"""
            ),
            sub_messages=log_saver_obj.get_values(),
        )


def main() -> None:
    """Generate transfers for an accounting period"""

    args = generic_script_init(description="Fetch Complete Reimbursement")

    config = AccountingConfig.from_network(Network(os.environ["NETWORK"]))

    accounting_period = AccountingPeriod(args.start)

    orderbook = MultiInstanceDBFetcher(
        [config.orderbook_config.prod_db_url, config.orderbook_config.barn_db_url]
    )
    dune = DuneFetcher(
        dune=DuneClient(config.dune_config.dune_api_key),
        blockchain=config.dune_config.dune_blockchain,
        period=accounting_period,
    )

    log.info(
        f"Blockrange for accounting period {accounting_period} is from {dune.start_block} to "
        f"{dune.end_block}."
    )

    log_saver.print(
<<<<<<< HEAD
        f"The data aggregated can be visualized at\n{accounting_period.dashboard_url()}\n",
=======
        f"The data aggregated can be visualized at\n{dashboard_url(accounting_period, config)}",
>>>>>>> 9dd446f6
        category=Category.GENERAL,
    )

    payout_transfers_temp = construct_payouts(
        orderbook=orderbook,
        dune=dune,
        ignore_slippage_flag=args.ignore_slippage,
        config=config,
    )

    payout_transfers = []
    for tr in payout_transfers_temp:
        if tr.token is None:
            if tr.amount_wei >= config.payment_config.min_native_token_transfer:
                payout_transfers.append(tr)
        else:
            if tr.amount_wei >= config.payment_config.min_cow_transfer:
                payout_transfers.append(tr)

    if args.post_tx:
        ssl_context = ssl.create_default_context(cafile=certifi.where())
        ssl_context.verify_mode = ssl.CERT_REQUIRED
        slack_client = WebClient(
            token=config.io_config.slack_token,
            # https://stackoverflow.com/questions/59808346/python-3-slack-client-ssl-sslcertverificationerror
            ssl=ssl_context,
        )
        auto_propose(
            transfers=payout_transfers,
            log_saver_obj=log_saver,
            slack_client=slack_client,
            dry_run=args.dry_run,
            config=config,
        )
    else:
        manual_propose(transfers=payout_transfers, period=dune.period, config=config)


if __name__ == "__main__":
    main()<|MERGE_RESOLUTION|>--- conflicted
+++ resolved
@@ -160,11 +160,7 @@
     )
 
     log_saver.print(
-<<<<<<< HEAD
-        f"The data aggregated can be visualized at\n{accounting_period.dashboard_url()}\n",
-=======
         f"The data aggregated can be visualized at\n{dashboard_url(accounting_period, config)}",
->>>>>>> 9dd446f6
         category=Category.GENERAL,
     )
 
