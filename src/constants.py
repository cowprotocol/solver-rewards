--- conflicted
+++ resolved
@@ -43,42 +43,7 @@
     f"{SAFE_URL}/{SHORT_NAME}:{SAFE_ADDRESS}"
     f"/apps?appUrl=https://cloudflare-ipfs.com/ipfs/{CSV_APP_HASH}/"
 )
-<<<<<<< HEAD
-SAFE_URL = f"https://gnosis-safe.io/app/{SHORT_NAME}:{SAFE_ADDRESS}/transactions/queue"
+SAFE_URL = f"{SAFE_URL}/{SHORT_NAME}:{SAFE_ADDRESS}/transactions/queue"
 
-=======
-SAFE_URL = f"{SAFE_URL}/{SHORT_NAME}:{SAFE_ADDRESS}/transactions/queue"
-# Things requiring dummy Web3 instance
-ERC20_ABI = json.loads(
-    """[
-    {
-        "inputs": [
-            {"internalType": "address", "name": "recipient", "type": "address"},
-            {"internalType": "uint256", "name": "amount", "type": "uint256"}
-        ],
-        "name": "transfer",
-        "outputs": [{"internalType": "bool", "name": "", "type": "bool"}],
-        "stateMutability": "nonpayable",
-        "type": "function"
-    },
-    {
-        "constant": true,
-        "inputs": [],
-        "name": "decimals",
-        "outputs": [
-          {
-            "name": "",
-            "type": "uint8"
-          }
-        ],
-        "payable": false,
-        "stateMutability": "view",
-        "type": "function"
-  }
-]
-"""
-)
-ERC20_TOKEN = Web3().eth.contract(abi=ERC20_ABI)
->>>>>>> 29fce8d8
 # Real Web3 Instance
 web3 = Web3(Web3.HTTPProvider(NODE_URL))